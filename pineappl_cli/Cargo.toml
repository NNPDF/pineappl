--- conflicted
+++ resolved
@@ -21,12 +21,8 @@
 lhapdf = "0.1.11"
 ndarray = "0.15.4"
 num_cpus = "1.13.0"
-<<<<<<< HEAD
 pineappl = { path = "../pineappl", version = "0.5.1" }
-=======
-pineappl = { path = "../pineappl", version = "0.5.0" }
 pineappl_fastnlo = { optional = true, path = "../pineappl_fastnlo", version = "0.1.0" }
->>>>>>> f236fdc7
 prettytable-rs = { default-features = false, features = ["win_crlf"], version = "0.8.0" }
 rayon = "1.5.1"
 
