use assert_cmd::Command;
use std::num::NonZeroUsize;
use std::thread;

const HELP_STR: &str = "Calculates the pull between two different PDF sets

Usage: pineappl pull [OPTIONS] <INPUT> <CONV_FUNS1> <CONV_FUNS2>

Arguments:
  <INPUT>       Path to the input grid
  <CONV_FUNS1>  LHAPDF ID(s) or name(s) of the first PDF(s)/FF(s)
  <CONV_FUNS2>  LHAPDF ID(s) or name(s) of the second PDF(s)/FF(s)

Options:
      --pull-from <IDX>    Index of the convolution functions for which the pull should be calculated [default: 0]
      --cl <CL>            Confidence level in per cent [default: 68.26894921370858]
  -l, --limit <LIMIT>      The maximum number of channels displayed [default: 10]
  -o, --orders <ORDERS>    Select orders manually
      --threads <THREADS>  Number of threads to utilize [default: {}]
      --digits <DIGITS>    Set the number of digits shown for numerical values [default: 3]
  -h, --help               Print help
";

// last two columns are zero because the PDFs don't have a photon
const DEFAULT_STR: &str = "b   etal    total c pull  c pull  c  pull  c pull  c pull 
     []      [\u{3c3}]     [\u{3c3}]     [\u{3c3}]     [\u{3c3}]      [\u{3c3}]     [\u{3c3}] 
-+----+----+-----+-+-----+-+-----+-+------+-+-----+-+-----
0    2 2.25 0.636 0 0.525 3 0.062 1  0.049 2 0.000 4 0.000
1 2.25  2.5 0.695 0 0.571 3 0.069 1  0.054 2 0.000 4 0.000
2  2.5 2.75 0.709 0 0.567 3 0.080 1  0.062 2 0.000 4 0.000
3 2.75    3 0.690 0 0.527 3 0.090 1  0.072 2 0.000 4 0.000
4    3 3.25 0.636 0 0.450 3 0.100 1  0.086 2 0.000 4 0.000
5 3.25  3.5 0.556 0 0.353 3 0.102 1  0.101 2 0.000 4 0.000
6  3.5    4 0.434 0 0.242 1 0.118 3  0.073 2 0.000 4 0.000
7    4  4.5 0.370 0 0.304 1 0.094 3 -0.028 2 0.000 4 0.000
";

// last two columns are zero because the PDFs don't have a photon
const CL_90_STR: &str = "b   etal    total c pull  c  pull  c  pull  c pull  c pull 
     []      [\u{3c3}]     [\u{3c3}]     [\u{3c3}]      [\u{3c3}]      [\u{3c3}]     [\u{3c3}] 
-+----+----+-----+-+-----+-+------+-+------+-+-----+-+-----
0    2 2.25 0.203 0 0.191 1  0.036 3 -0.024 2 0.000 4 0.000
1 2.25  2.5 0.222 0 0.211 1  0.038 3 -0.027 2 0.000 4 0.000
2  2.5 2.75 0.222 0 0.210 1  0.043 3 -0.031 2 0.000 4 0.000
3 2.75    3 0.212 0 0.196 1  0.050 3 -0.034 2 0.000 4 0.000
4    3 3.25 0.199 0 0.176 1  0.058 3 -0.035 2 0.000 4 0.000
5 3.25  3.5 0.198 0 0.173 1  0.062 3 -0.037 2 0.000 4 0.000
6  3.5    4 0.277 0 0.270 1  0.044 3 -0.038 2 0.000 4 0.000
7    4  4.5 0.603 0 0.698 1 -0.063 3 -0.032 2 0.000 4 0.000
";

const LIMIT_STR: &str = "b   etal    total  c  pull 
     []      [\u{3c3}]      [\u{3c3}]  
-+----+----+------+-+------
0    2 2.25 -0.504 0 -0.504
1 2.25  2.5 -0.535 0 -0.535
2  2.5 2.75 -0.526 0 -0.526
3 2.75    3 -0.483 0 -0.483
4    3 3.25 -0.406 0 -0.406
5 3.25  3.5 -0.312 0 -0.312
6  3.5    4 -0.211 0 -0.211
7    4  4.5 -0.270 0 -0.270
";

const REPLICA0_STR: &str = "b   etal      total   c   pull    c    pull    c    pull    c    pull    c    pull   
     []        [\u{3c3}]         [\u{3c3}]         [\u{3c3}]          [\u{3c3}]          [\u{3c3}]          [\u{3c3}]    
-+----+----+---------+-+---------+-+----------+-+----------+-+----------+-+----------
0    2 2.25 0.8254315 0 0.8205578 1  0.0381204 3 -0.0228547 4 -0.0068566 2 -0.0035354
1 2.25  2.5 0.9013633 0 0.8981709 1  0.0412455 3 -0.0280520 4 -0.0063410 2 -0.0036601
2  2.5 2.75 0.9374630 0 0.9268791 1  0.0496495 3 -0.0308432 4 -0.0058393 2 -0.0023832
3 2.75    3 0.9270558 0 0.9018028 1  0.0625365 3 -0.0289913 4 -0.0046141 2 -0.0036782
4    3 3.25 0.8818159 0 0.8334133 1  0.0791614 3 -0.0236047 4 -0.0042131 2 -0.0029411
5 3.25  3.5 0.8095801 0 0.7409452 1  0.0917985 3 -0.0160410 4 -0.0048014 2 -0.0023212
6  3.5    4 0.6695089 0 0.5991452 1  0.0806321 3 -0.0038535 2 -0.0032678 4 -0.0031471
7    4  4.5 0.1659039 0 0.1773824 3 -0.0075349 4 -0.0025330 2 -0.0014339 1  0.0000233
";

const LHAID_ERROR_STR: &str = "Error: no convolution function for LHAID = `0` found
";

const LHAID_ERROR_STR: &str = "Error: no convolution function for LHAID = `0` found
";

#[test]
fn help() {
    Command::cargo_bin("pineappl")
        .unwrap()
        .args(["pull", "--help"])
        .assert()
        .success()
        .stdout(
            HELP_STR.replace(
                "{}",
                &thread::available_parallelism()
                    .map_or(1, NonZeroUsize::get)
                    .to_string(),
            ),
        );
}

#[test]
fn default() {
    Command::cargo_bin("pineappl")
        .unwrap()
        .args([
            "pull",
            "--threads=1",
            "../test-data/LHCB_WP_7TEV_opt.pineappl.lz4",
            "ABMP16als118_5_nnlo",
            "CT18NNLO",
        ])
        .assert()
        .success()
        .stdout(DEFAULT_STR);
}

#[test]
fn cl_90() {
    Command::cargo_bin("pineappl")
        .unwrap()
        .args([
            "pull",
            "--cl=90",
            "--threads=1",
            "../test-data/LHCB_WP_7TEV_opt.pineappl.lz4",
            "MSHT20nnlo_as118",
            "CT18NNLO",
        ])
        .assert()
        .success()
        .stdout(CL_90_STR);
}

#[test]
fn limit() {
    Command::cargo_bin("pineappl")
        .unwrap()
        .args([
            "pull",
            "--limit=1",
            // since we only show one column, the higher orders aren't that relevant
            "--orders=a2",
            "--threads=1",
            "../test-data/LHCB_WP_7TEV_opt.pineappl.lz4",
            "CT18NNLO",
            "ABMP16als118_5_nnlo",
        ])
        .assert()
        .success()
        .stdout(LIMIT_STR);
}

#[test]
fn replica0() {
    Command::cargo_bin("pineappl")
        .unwrap()
        .args([
            "pull",
            "--digits=7",
            "--threads=1",
            "../test-data/LHCB_WP_7TEV_opt.pineappl.lz4",
            "NNPDF31_nlo_as_0118_luxqed/0",
            "CT18NNLO",
        ])
        .assert()
        .success()
        .stdout(REPLICA0_STR);
}

#[test]
fn conv_fun_lhaid_error() {
    Command::cargo_bin("pineappl")
        .unwrap()
        .args([
            "pull",
            "--threads=1",
            "../test-data/LHCB_WP_7TEV_opt.pineappl.lz4",
            "0",
            "NNPDF40_nnlo_as_01180",
        ])
        .assert()
<<<<<<< HEAD
        .success()
        .stdout(REPLICA0_STR);
}

#[test]
fn conv_fun_lhaid_error() {
    Command::cargo_bin("pineappl")
        .unwrap()
        .args([
            "pull",
            "--threads=1",
            "../test-data/LHCB_WP_7TEV.pineappl.lz4",
            "0",
            "NNPDF40_nnlo_as_01180",
        ])
        .assert()
=======
>>>>>>> 2c850ec3
        .failure()
        .stderr(LHAID_ERROR_STR);
}<|MERGE_RESOLUTION|>--- conflicted
+++ resolved
@@ -73,9 +73,6 @@
 5 3.25  3.5 0.8095801 0 0.7409452 1  0.0917985 3 -0.0160410 4 -0.0048014 2 -0.0023212
 6  3.5    4 0.6695089 0 0.5991452 1  0.0806321 3 -0.0038535 2 -0.0032678 4 -0.0031471
 7    4  4.5 0.1659039 0 0.1773824 3 -0.0075349 4 -0.0025330 2 -0.0014339 1  0.0000233
-";
-
-const LHAID_ERROR_STR: &str = "Error: no convolution function for LHAID = `0` found
 ";
 
 const LHAID_ERROR_STR: &str = "Error: no convolution function for LHAID = `0` found
@@ -179,25 +176,6 @@
             "NNPDF40_nnlo_as_01180",
         ])
         .assert()
-<<<<<<< HEAD
-        .success()
-        .stdout(REPLICA0_STR);
-}
-
-#[test]
-fn conv_fun_lhaid_error() {
-    Command::cargo_bin("pineappl")
-        .unwrap()
-        .args([
-            "pull",
-            "--threads=1",
-            "../test-data/LHCB_WP_7TEV.pineappl.lz4",
-            "0",
-            "NNPDF40_nnlo_as_01180",
-        ])
-        .assert()
-=======
->>>>>>> 2c850ec3
         .failure()
         .stderr(LHAID_ERROR_STR);
 }