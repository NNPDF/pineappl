--- conflicted
+++ resolved
@@ -52,45 +52,22 @@
 4 O(a^3 lf^1)
 ";
 
-<<<<<<< HEAD
 const ORDERS_LONG_STR: &str = "o           order
 -+--------------------------
 0 O(as^0 a^2 lr^0 lf^0 la^0)
 1 O(as^1 a^2 lr^0 lf^0 la^0)
-2 O(as^1 a^2 lr^1 lf^0 la^0)
-3 O(as^1 a^2 lr^0 lf^1 la^0)
-4 O(as^0 a^3 lr^0 lf^0 la^0)
-5 O(as^0 a^3 lr^1 lf^0 la^0)
-6 O(as^0 a^3 lr^0 lf^1 la^0)
+2 O(as^1 a^2 lr^0 lf^1 la^0)
+3 O(as^0 a^3 lr^0 lf^0 la^0)
+4 O(as^0 a^3 lr^0 lf^1 la^0)
 ";
 
 const ORDERS_SPACES_STR: &str = "o           order
 -+--------------------------
 0 O(     a^2               )
 1 O(as^1 a^2               )
-2 O(as^1 a^2 lr^1          )
-3 O(as^1 a^2      lf^1     )
-4 O(     a^3               )
-5 O(     a^3 lr^1          )
-6 O(     a^3      lf^1     )
-=======
-const ORDERS_LONG_STR: &str = "o         order
--+---------------------
-0 O(as^0 a^2 lr^0 lf^0)
-1 O(as^1 a^2 lr^0 lf^0)
-2 O(as^1 a^2 lr^0 lf^1)
-3 O(as^0 a^3 lr^0 lf^0)
-4 O(as^0 a^3 lr^0 lf^1)
-";
-
-const ORDERS_SPACES_STR: &str = "o         order
--+---------------------
-0 O(     a^2          )
-1 O(as^1 a^2          )
-2 O(as^1 a^2      lf^1)
-3 O(     a^3          )
-4 O(     a^3      lf^1)
->>>>>>> 2c850ec3
+2 O(as^1 a^2      lf^1     )
+3 O(     a^3               )
+4 O(     a^3      lf^1     )
 ";
 
 const FKTABLE_STR: &str = "no
