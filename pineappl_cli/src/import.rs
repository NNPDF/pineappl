--- conflicted
+++ resolved
@@ -19,12 +19,7 @@
 fn convert_applgrid(
     input: &Path,
     alpha: u32,
-<<<<<<< HEAD
-    conv_funs: &ConvFuns,
-    member: usize,
-=======
-    pdf: &mut Pdf,
->>>>>>> f564ac5f
+    conv_funs: &mut [Pdf],
     dis_pid: i32,
     _: usize,
 ) -> Result<(&'static str, Grid, Vec<f64>, usize)> {
@@ -34,11 +29,7 @@
 
     let mut grid = ffi::make_grid(input.to_str().unwrap())?;
     let pgrid = applgrid::convert_applgrid(grid.pin_mut(), alpha, dis_pid)?;
-<<<<<<< HEAD
-    let results = applgrid::convolve_applgrid(grid.pin_mut(), conv_funs, member);
-=======
-    let results = applgrid::convolve_applgrid(grid.pin_mut(), pdf);
->>>>>>> f564ac5f
+    let results = applgrid::convolve_applgrid(grid.pin_mut(), conv_funs);
 
     Ok(("APPLgrid", pgrid, results, 1))
 }
@@ -47,12 +38,7 @@
 fn convert_applgrid(
     _: &Path,
     _: u32,
-<<<<<<< HEAD
-    _: &ConvFuns,
-    _: usize,
-=======
-    _: &mut Pdf,
->>>>>>> f564ac5f
+    _: &mut [Pdf],
     _: i32,
     _: usize,
 ) -> Result<(&'static str, Grid, Vec<f64>, usize)> {
@@ -163,12 +149,8 @@
 fn convert_grid(
     input: &Path,
     alpha: u32,
-<<<<<<< HEAD
-    conv_funs: &ConvFuns,
-=======
-    pdf: &mut Pdf,
-    pdfset: &str,
->>>>>>> f564ac5f
+    conv_funs: &mut [Pdf],
+    fun_names: &ConvFuns,
     member: usize,
     dis_pid: i32,
     scales: usize,
@@ -184,16 +166,12 @@
                     .map_or(false, |ext| ext == "tab"))
         {
             return convert_fastnlo(
-                input, alpha, conv_funs, member, dis_pid, scales, fnlo_mur, fnlo_muf,
+                input, alpha, fun_names, member, dis_pid, scales, fnlo_mur, fnlo_muf,
             );
         } else if extension == "dat" {
             return convert_fktable(input, dis_pid);
         } else if extension == "appl" || extension == "root" {
-<<<<<<< HEAD
-            return convert_applgrid(input, alpha, conv_funs, member, dis_pid, scales);
-=======
-            return convert_applgrid(input, alpha, pdf, dis_pid, scales);
->>>>>>> f564ac5f
+            return convert_applgrid(input, alpha, conv_funs, dis_pid, scales);
         }
     }
 
@@ -277,18 +255,14 @@
     fn run(&self, cfg: &GlobalConfiguration) -> Result<ExitCode> {
         use prettytable::{cell, row};
 
-        let mut pdf = helpers::create_pdf(&self.pdfset)?;
+        let mut conv_funs = helpers::create_conv_funs(&self.conv_funs)?;
 
         // TODO: figure out `member` from `self.pdfset`
         let (grid_type, mut grid, reference_results, scale_variations) = convert_grid(
             &self.input,
             self.alpha,
-<<<<<<< HEAD
+            &mut conv_funs,
             &self.conv_funs,
-=======
-            &mut pdf,
-            &self.pdfset,
->>>>>>> f564ac5f
             0,
             self.dis_pid,
             self.scales,
@@ -305,10 +279,6 @@
         if reference_results.is_empty() {
             println!("file was converted, but we cannot check the conversion for this type");
         } else {
-<<<<<<< HEAD
-            let mut conv_funs = helpers::create_conv_funs(&self.conv_funs)?;
-=======
->>>>>>> f564ac5f
             let results = helpers::convolve(
                 &grid,
                 &mut conv_funs,
