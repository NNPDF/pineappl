use super::helpers::{self, ConvFuns, ConvoluteMode};
use super::{GlobalConfiguration, Subcommand};
use anyhow::{anyhow, Result};
use clap::{Parser, ValueHint};
use lhapdf::Pdf;
use pineappl::fk_table::FkTable;
use pineappl::grid::Grid;
use std::path::{Path, PathBuf};
use std::process::ExitCode;

#[cfg(feature = "evolve")]
mod eko {
    use anyhow::{anyhow, Result};
    use base64::alphabet::URL_SAFE;
    use base64::engine::general_purpose::PAD;
    use base64::engine::GeneralPurpose;
    use base64::Engine;
    use either::Either;
    use lz4_flex::frame::FrameDecoder;
    use ndarray::iter::AxisIter;
    use ndarray::{Array4, Array5, Axis, CowArray, Ix4};
    use ndarray_npy::{NpzReader, ReadNpyExt};
    use pineappl::evolution::OperatorSliceInfo;
    use pineappl::pids::{self, PidBasis};
    use serde::Deserialize;
    use std::collections::HashMap;
    use std::ffi::{OsStr, OsString};
    use std::fs::File;
    use std::io::{self, BufReader, Cursor};
    use std::iter::Zip;
    use std::path::Path;
    use std::slice::Iter;
    use tar::{Archive, Entries};

    #[derive(Deserialize)]
    struct MetadataV0 {
        #[serde(rename = "Q2grid")]
        q2_grid: Vec<f64>,
        inputgrid: Vec<f64>,
        inputpids: Vec<i32>,
        q2_ref: f64,
        targetgrid: Vec<f64>,
        targetpids: Vec<i32>,
    }

    #[derive(Deserialize)]
    struct Rotations {
        #[serde(alias = "_inputgrid")]
        inputgrid: Option<Vec<f64>>,
        #[serde(alias = "_inputpids", with = "either::serde_untagged_optional")]
        inputpids: Option<Either<Vec<Vec<f64>>, Vec<i32>>>,
        #[serde(alias = "_targetgrid")]
        targetgrid: Option<Vec<f64>>,
        #[serde(alias = "_targetpids")]
        targetpids: Option<Vec<i32>>,
        pids: Vec<i32>,
        xgrid: Vec<f64>,
    }

    #[derive(Deserialize)]
    struct MetadataV1 {
        mu20: f64,
        rotations: Rotations,
    }

    #[derive(Deserialize)]
    #[serde(untagged)]
    enum Metadata {
        V0(MetadataV0),
        V1(MetadataV1),
        V2(MetadataV2),
    }

    const BASES_V1_DEFAULT_PIDS: [i32; 14] = [22, -6, -5, -4, -3, -2, -1, 21, 1, 2, 3, 4, 5, 6];

    #[derive(Deserialize)]
    struct OperatorV1 {
        mu0: f64,
    }

    #[derive(Deserialize)]
    struct OperatorInfoV1 {
        scale: f64,
    }

    #[derive(Deserialize)]
    struct BasesV1 {
        inputgrid: Option<Vec<f64>>,
        inputpids: Option<Vec<Vec<f64>>>,
        targetgrid: Option<Vec<f64>>,
        targetpids: Option<Vec<i32>>,
        xgrid: Vec<f64>,
    }

    #[derive(Deserialize)]
    struct MetadataV2 {
        bases: BasesV1,
    }

    pub enum EkoSlices {
        V0 {
            fac1: Vec<f64>,
            info: OperatorSliceInfo,
            operator: Array5<f64>,
        },
        // V1 is a special case of V2
        V2 {
            fac1: HashMap<OsString, f64>,
            info: OperatorSliceInfo,
            archive: Archive<File>,
        },
    }

    impl EkoSlices {
        /// Read the EKO at `eko_path` and return the contents of the `metadata.yaml` file
        /// deserialized into a [`Metadata`] object.
        fn read_metadata(eko_path: &Path) -> Result<Metadata> {
            for entry in Archive::new(File::open(eko_path)?).entries_with_seek()? {
                let entry = entry?;
                let path = entry.path()?;

                if path.ends_with("metadata.yaml") {
                    return Ok(serde_yaml::from_reader(entry)?);
                }
            }

            Err(anyhow!("no file 'metadata.yaml' in EKO archive found"))
        }

        pub fn new(eko_path: &Path) -> Result<Self> {
            let metadata = Self::read_metadata(eko_path)?;

            match metadata {
                Metadata::V0(v0) => Self::with_v0(v0, eko_path),
                Metadata::V1(v1) => Self::with_v1(v1, eko_path),
                Metadata::V2(v2) => Self::with_v2(v2, eko_path),
            }
        }

        fn with_v0(metadata: MetadataV0, eko_path: &Path) -> Result<Self> {
            let mut operator = None;

            for entry in Archive::new(File::open(eko_path)?).entries_with_seek()? {
                let entry = entry?;
                let path = entry.path()?;

                if path.ends_with("operators.npy.lz4") {
                    operator = Some(Array5::read_npy(FrameDecoder::new(BufReader::new(entry)))?);
                }
            }

            let operator =
                operator.ok_or_else(|| anyhow!("no file 'operator.yaml' in EKO archive found"))?;

            Ok(Self::V0 {
                fac1: metadata.q2_grid,
                info: OperatorSliceInfo {
                    pid_basis: PidBasis::guess(&metadata.inputpids),
                    fac0: metadata.q2_ref,
                    pids0: metadata.inputpids,
                    x0: metadata.inputgrid,
                    fac1: 0.0,
                    pids1: metadata.targetpids,
                    x1: metadata.targetgrid,
                },
                operator,
            })
        }

        fn with_v1(metadata: MetadataV1, eko_path: &Path) -> Result<Self> {
            let mut fac1 = HashMap::new();
            let base64 = GeneralPurpose::new(&URL_SAFE, PAD);

            for entry in Archive::new(File::open(eko_path)?).entries_with_seek()? {
                let entry = entry?;
                let path = entry.path()?;

                if path.starts_with("./operators")
                    && (path.extension() == Some(OsStr::new("lz4")))
                    && (path.with_extension("").extension() == Some(OsStr::new("npz")))
                {
                    // TODO: use let-else when available in MSRV
                    let file_stem = if let Some(file_stem) = path.with_extension("").file_stem() {
                        file_stem.to_os_string()
                    } else {
                        continue;
                    };

                    let bytes = base64.decode(file_stem.to_string_lossy().as_bytes())?;
                    // UNWRAP: we assume that the filenames represent exactly 8 bytes
                    let array: [u8; 8] = bytes.as_slice().try_into().unwrap();
                    let scale = f64::from_le_bytes(array);

                    fac1.insert(file_stem, scale);
                }
            }

            let pids0 = metadata.rotations.inputpids.map_or_else(
                || metadata.rotations.pids.clone(),
                |either| {
                    either.right_or_else(|basis| {
                        basis
                            .into_iter()
                            .map(|factors| {
                                let tuples: Vec<_> = metadata
                                    .rotations
                                    .pids
                                    .iter()
                                    .copied()
                                    .zip(factors)
                                    .collect();

                                // UNWRAP: we assume that an evolution basis is specified, if
                                // that's not the case we must make the algorithm more generic
                                pids::pdg_mc_ids_to_evol(&tuples).unwrap()
                            })
                            .collect()
                    })
                },
            );

            Ok(Self::V2 {
                fac1,
                info: OperatorSliceInfo {
                    pid_basis: PidBasis::guess(&pids0),
                    fac0: metadata.mu20,
                    pids0,
                    x0: metadata
                        .rotations
                        .inputgrid
                        .unwrap_or_else(|| metadata.rotations.xgrid.clone()),
                    fac1: 0.0,
                    pids1: metadata
                        .rotations
                        .targetpids
                        .unwrap_or(metadata.rotations.pids),
                    x1: metadata
                        .rotations
                        .targetgrid
                        .unwrap_or(metadata.rotations.xgrid),
                },
                archive: Archive::new(File::open(eko_path)?),
            })
        }

        fn with_v2(metadata: MetadataV2, eko_path: &Path) -> Result<Self> {
            let mut fac1 = HashMap::new();
            let mut operator: Option<OperatorV1> = None;

            for entry in Archive::new(File::open(eko_path)?).entries_with_seek()? {
                let entry = entry?;
                let path = entry.path()?;

                if path.starts_with("./operators") && (path.extension() == Some(OsStr::new("yaml")))
                {
                    // TODO: use let-else when available in MSRV
                    let file_stem = if let Some(file_stem) = path.file_stem() {
                        file_stem.to_os_string()
                    } else {
                        continue;
                    };

                    let op_info: OperatorInfoV1 = serde_yaml::from_reader(entry)?;
                    fac1.insert(file_stem, op_info.scale);
                } else if path.as_os_str() == OsStr::new("./operator.yaml") {
                    operator = Some(serde_yaml::from_reader(entry)?);
                }
            }

            let operator =
                operator.ok_or_else(|| anyhow!("no file 'operator.yaml' in EKO archive found"))?;

            let pids0 = metadata.bases.inputpids.map_or_else(
                || BASES_V1_DEFAULT_PIDS.to_vec(),
                |basis| {
                    basis
                        .into_iter()
                        .map(|factors| {
                            let tuples: Vec<_> =
                                BASES_V1_DEFAULT_PIDS.iter().copied().zip(factors).collect();

                            // UNWRAP: we assume that an evolution basis is specified, if that's
                            // not the case we must make the algorithm more generic
                            pids::pdg_mc_ids_to_evol(&tuples).unwrap()
                        })
                        .collect()
                },
            );

            Ok(Self::V2 {
                fac1,
                info: OperatorSliceInfo {
                    pid_basis: PidBasis::guess(&pids0),
                    fac0: operator.mu0 * operator.mu0,
                    pids0,
                    x0: metadata
                        .bases
                        .inputgrid
                        .unwrap_or_else(|| metadata.bases.xgrid.clone()),
                    fac1: 0.0,
                    pids1: metadata
                        .bases
                        .targetpids
                        .unwrap_or_else(|| BASES_V1_DEFAULT_PIDS.to_vec()),
                    x1: metadata
                        .bases
                        .targetgrid
                        .unwrap_or_else(|| metadata.bases.xgrid.clone()),
                },
                archive: Archive::new(File::open(eko_path)?),
            })
        }

        pub fn iter_mut(&mut self) -> EkoSlicesIter {
            match self {
                Self::V0 {
                    fac1,
                    info,
                    operator,
                } => EkoSlicesIter::V0 {
                    info: info.clone(),
                    iter: fac1.iter().zip(operator.axis_iter(Axis(0))),
                },
                Self::V2 {
                    fac1,
                    info,
                    archive,
                } => {
                    EkoSlicesIter::V2 {
                        fac1: fac1.clone(),
                        info: info.clone(),
                        // UNWRAP: short of changing the return type of this method we can't
                        // propagate the error, so we must panic here
                        entries: archive.entries_with_seek().unwrap(),
                    }
                }
            }
        }
    }

    impl<'a> IntoIterator for &'a mut EkoSlices {
        type Item = Result<(OperatorSliceInfo, CowArray<'a, f64, Ix4>)>;
        type IntoIter = EkoSlicesIter<'a>;

        fn into_iter(self) -> Self::IntoIter {
            self.iter_mut()
        }
    }

    pub enum EkoSlicesIter<'a> {
        V0 {
            info: OperatorSliceInfo,
            iter: Zip<Iter<'a, f64>, AxisIter<'a, f64, Ix4>>,
        },
        V2 {
            fac1: HashMap<OsString, f64>,
            info: OperatorSliceInfo,
            entries: Entries<'a, File>,
        },
    }

    impl<'a> Iterator for EkoSlicesIter<'a> {
        type Item = Result<(OperatorSliceInfo, CowArray<'a, f64, Ix4>)>;

        fn next(&mut self) -> Option<Self::Item> {
            match self {
                Self::V0 { info, iter } => {
                    if let Some((fac1, operator)) = iter.next() {
                        let mut info = info.clone();
                        info.fac1 = *fac1;

                        Some(Ok((info, CowArray::from(operator))))
                    } else {
                        None
                    }
                }
                Self::V2 {
                    fac1,
                    info,
                    entries,
                } => {
                    let fun = || {
                        for entry in entries {
                            let entry = entry?;
                            let path = entry.path()?;

                            // here we're only interested in the operators themselves
                            if path.starts_with("./operators")
                                && (path.extension() == Some(OsStr::new("lz4")))
                                && (path.with_extension("").extension() == Some(OsStr::new("npz")))
                            {
                                // TODO: use let-else when available in MSRV
                                let file_stem =
                                    if let Some(file_stem) = path.with_extension("").file_stem() {
                                        file_stem.to_os_string()
                                    } else {
                                        continue;
                                    };

                                let mut reader =
                                    BufReader::new(FrameDecoder::new(BufReader::new(entry)));
                                let mut buffer = Vec::new();
                                io::copy(&mut reader, &mut buffer)?;
                                let mut npz = NpzReader::new(Cursor::new(buffer))?;
                                let operator: Array4<f64> = npz.by_name("operator.npy")?;

                                let mut info = info.clone();
                                info.fac1 = fac1.get(&file_stem).copied().ok_or_else(|| anyhow!("file '{}.yaml' not found, could not determine the operator's factorization scale", file_stem.to_string_lossy()))?;

                                return Ok(Some((info, CowArray::from(operator))));
                            }
                        }

                        Ok(None)
                    };

                    fun().transpose()
                }
            }
        }
    }
}

#[cfg(feature = "evolve")]
fn evolve_grid(
    grid: &Grid,
<<<<<<< HEAD
    eko_a: &Path,
    eko_b: &Path,
    pdf: &Pdf,
=======
    eko: &Path,
    use_alphas_from: &Pdf,
>>>>>>> 228cf66b
    orders: &[(u32, u32)],
    xir: f64,
    xif: f64,
    use_old_evolve: bool,
) -> Result<FkTable> {
    use eko::EkoSlices;
    use pineappl::evolution::{AlphasTable, OperatorInfo};

    let order_mask: Vec<_> = grid
        .orders()
        .iter()
        .map(|order| {
            orders.is_empty()
                || orders
                    .iter()
                    .any(|other| (order.alphas == other.0) && (order.alpha == other.1))
        })
        .collect();

<<<<<<< HEAD
    let mut eko_slices_a = EkoSlices::new(eko_a)?;
    let mut eko_slices_b = EkoSlices::new(eko_b)?;
    let alphas_table = AlphasTable::from_grid(grid, xir, &|q2| pdf.alphas_q2(q2));
=======
    let mut eko_slices = EkoSlices::new(eko)?;
    let alphas_table = AlphasTable::from_grid(grid, xir, &|q2| use_alphas_from.alphas_q2(q2));
>>>>>>> 228cf66b

    // TODO: Check that cloning the `alphas_table` does not cause performance
    // issue when cloned.
    if use_old_evolve {
        if let EkoSlices::V0 {
            fac1,
            info,
            operator,
        } = eko_slices_a
        {
            // TODO: Check if the `operator` object is actually mutable
            let original_operator = operator;

            let op_info_a = OperatorInfo {
                fac0: info.fac0,
                pids0: info.pids0.clone(),
                x0: info.x0.clone(),
                fac1,
                pids1: info.pids1.clone(),
                x1: info.x1.clone(),
                ren1: alphas_table.ren1.clone(),
                alphas: alphas_table.alphas.clone(),
                xir,
                xif,
                pid_basis: info.pid_basis,
            };

            if let EkoSlices::V0 {
                fac1,
                info,
                operator,
            } = eko_slices_b
            {
                // TODO: change the info object
                let op_info_b = OperatorInfo {
                    fac0: info.fac0,
                    pids0: info.pids0.clone(),
                    x0: info.x0.clone(),
                    fac1,
                    pids1: info.pids1.clone(),
                    x1: info.x1.clone(),
                    ren1: alphas_table.ren1.clone(),
                    alphas: alphas_table.alphas.clone(),
                    xir,
                    xif,
                    pid_basis: info.pid_basis,
                };

                #[allow(deprecated)]
                Ok(grid.evolve(
                    original_operator.view(),
                    operator.view(),
                    &op_info_a,
                    &op_info_b,
                    &order_mask,
                )?)
            } else {
                unimplemented!();
            }
        } else {
            unimplemented!();
        }
    } else {
        Ok(grid.evolve_with_slice_iter(
            &mut eko_slices_a,
            &mut eko_slices_b,
            &order_mask,
            (xir, xif),
            &alphas_table,
        )?)
    }
}

#[cfg(not(feature = "evolve"))]
fn evolve_grid(
    _: &Grid,
    _: &Path,
    _: &Path,
    _: &Pdf,
    _: &[(u32, u32)],
    _: f64,
    _: f64,
    _: bool,
) -> Result<FkTable> {
    Err(anyhow!(
        "you need to install `pineappl` with feature `evolve`"
    ))
}

/// Evolve a grid with an evolution kernel operator to an FK table.
#[derive(Parser)]
pub struct Opts {
    /// Path to the input grid.
    #[arg(value_hint = ValueHint::FilePath)]
    input: PathBuf,
    /// Path to the evolution kernel operator.
    #[arg(value_hint = ValueHint::FilePath)]
    eko: PathBuf,
    /// Path to the converted grid.
    #[arg(value_hint = ValueHint::FilePath)]
    output: PathBuf,
<<<<<<< HEAD
    /// LHAPDF id or name of the PDF set to check the converted grid with.
    #[arg(value_parser = helpers::parse_pdfset)]
    pdfset: String,
    /// Additional path to the 2nd evolution kernel operator.
    #[arg(value_hint = ValueHint::FilePath, long)]
    ekob: Option<PathBuf>,
    /// LHAPDF id or name of the 2nd PDF set to check the converted grid with.
    #[arg(value_parser = helpers::parse_pdfset, long)]
    pdfsetb: Option<String>,
=======
    /// LHAPDF ID(s) or name of the PDF(s)/FF(s).
    conv_funs: ConvFuns,
>>>>>>> 228cf66b
    /// Relative threshold between the table and the converted grid when comparison fails.
    #[arg(default_value = "1e-3", long)]
    accuracy: f64,
    /// Set the number of fractional digits shown for absolute numbers.
    #[arg(default_value_t = 7, long, value_name = "ABS")]
    digits_abs: usize,
    /// Set the number of fractional digits shown for relative numbers.
    #[arg(default_value_t = 7, long, value_name = "REL")]
    digits_rel: usize,
    /// Select which orders to evolve.
    #[arg(
        long,
        num_args = 1,
        short,
        value_delimiter = ',',
        value_parser = helpers::parse_order
    )]
    orders: Vec<(u32, u32)>,
    /// Rescale the renormalization scale with this factor.
    #[arg(default_value_t = 1.0, long)]
    xir: f64,
    /// Rescale the factorization scale with this factor.
    #[arg(default_value_t = 1.0, long)]
    xif: f64,
    #[arg(hide = true, long)]
    use_old_evolve: bool,
}

impl Subcommand for Opts {
    fn run(&self, cfg: &GlobalConfiguration) -> Result<ExitCode> {
        use prettytable::row;

        let grid = helpers::read_grid(&self.input)?;
<<<<<<< HEAD
        let mut pdf = helpers::create_pdf(&self.pdfset)?;

        let fk_table: FkTable;
        if let Some(ekob) = &self.ekob {
            fk_table = evolve_grid(
                &grid,
                &self.eko,
                ekob,
                &pdf,
                &self.orders,
                self.xir,
                self.xif,
                self.use_old_evolve,
            )?;
        } else {
            fk_table = evolve_grid(
                &grid,
                &self.eko,
                &self.eko,
                &pdf,
                &self.orders,
                self.xir,
                self.xif,
                self.use_old_evolve,
            )?;
        }

        let results: Vec<f64>;
        let evolved_results: Vec<f64>;
        if let Some(tmp_pdfb) = &self.pdfsetb {
            let mut pdfb = helpers::create_pdf(tmp_pdfb)?;
            results = helpers::convolve_scales(
                &grid,
                &mut pdf,
                &self.orders,
                &[],
                &[],
                &[(self.xir, self.xif)],
                ConvoluteMode::Normal,
                cfg,
                Some(&mut pdfb),
            );
            evolved_results = helpers::convolve_scales(
                fk_table.grid(),
                &mut pdf,
                &[],
                &[],
                &[],
                &[(1.0, 1.0)],
                ConvoluteMode::Normal,
                cfg,
                Some(&mut pdfb),
            );
        } else {
            results = helpers::convolve_scales(
                &grid,
                &mut pdf,
                &self.orders,
                &[],
                &[],
                &[(self.xir, self.xif)],
                ConvoluteMode::Normal,
                cfg,
                None,
            );
            evolved_results = helpers::convolve_scales(
                fk_table.grid(),
                &mut pdf,
                &[],
                &[],
                &[],
                &[(1.0, 1.0)],
                ConvoluteMode::Normal,
                cfg,
                None,
            );
        }
=======
        let mut conv_funs = helpers::create_conv_funs(&self.conv_funs)?;
        let results = helpers::convolve_scales(
            &grid,
            &mut conv_funs,
            &self.orders,
            &[],
            &[],
            &[(self.xir, self.xif)],
            ConvoluteMode::Normal,
            cfg,
        );

        let fk_table = evolve_grid(
            &grid,
            &self.eko,
            &conv_funs[cfg.use_alphas_from],
            &self.orders,
            self.xir,
            self.xif,
            self.use_old_evolve,
        )?;
        let evolved_results = helpers::convolve_scales(
            fk_table.grid(),
            &mut conv_funs,
            &[],
            &[],
            &[],
            &[(1.0, 1.0)],
            ConvoluteMode::Normal,
            cfg,
        );
>>>>>>> 228cf66b

        // if both grids don't have the same number of bins there's a bug in the program
        assert_eq!(results.len(), evolved_results.len());

        let mut table = helpers::create_table();
        table.set_titles(row![c => "b", "Grid", "FkTable", "rel. diff"]);

        let mut different = false;

        for (bin, (one, two)) in results
            .into_iter()
            .zip(evolved_results.into_iter())
            .enumerate()
        {
            // catches the case where both results are zero
            let rel_diff = if one == two { 0.0 } else { two / one - 1.0 };

            if rel_diff.abs() > self.accuracy {
                different = true;
            }

            table.add_row(row![
                bin.to_string(),
                r->format!("{:.*e}", self.digits_abs, one),
                r->format!("{:.*e}", self.digits_abs, two),
                r->format!("{:.*e}", self.digits_rel, rel_diff)
            ]);
        }

        table.printstd();

        if different {
            Err(anyhow!("grids are different"))
        } else {
            helpers::write_grid(&self.output, fk_table.grid())
        }
    }
}<|MERGE_RESOLUTION|>--- conflicted
+++ resolved
@@ -424,14 +424,9 @@
 #[cfg(feature = "evolve")]
 fn evolve_grid(
     grid: &Grid,
-<<<<<<< HEAD
     eko_a: &Path,
     eko_b: &Path,
-    pdf: &Pdf,
-=======
-    eko: &Path,
     use_alphas_from: &Pdf,
->>>>>>> 228cf66b
     orders: &[(u32, u32)],
     xir: f64,
     xif: f64,
@@ -451,14 +446,9 @@
         })
         .collect();
 
-<<<<<<< HEAD
     let mut eko_slices_a = EkoSlices::new(eko_a)?;
     let mut eko_slices_b = EkoSlices::new(eko_b)?;
-    let alphas_table = AlphasTable::from_grid(grid, xir, &|q2| pdf.alphas_q2(q2));
-=======
-    let mut eko_slices = EkoSlices::new(eko)?;
     let alphas_table = AlphasTable::from_grid(grid, xir, &|q2| use_alphas_from.alphas_q2(q2));
->>>>>>> 228cf66b
 
     // TODO: Check that cloning the `alphas_table` does not cause performance
     // issue when cloned.
@@ -560,20 +550,14 @@
     /// Path to the converted grid.
     #[arg(value_hint = ValueHint::FilePath)]
     output: PathBuf,
-<<<<<<< HEAD
-    /// LHAPDF id or name of the PDF set to check the converted grid with.
-    #[arg(value_parser = helpers::parse_pdfset)]
-    pdfset: String,
+    /// LHAPDF ID(s) or name of the PDF(s)/FF(s).
+    conv_funs: ConvFuns,
     /// Additional path to the 2nd evolution kernel operator.
     #[arg(value_hint = ValueHint::FilePath, long)]
     ekob: Option<PathBuf>,
     /// LHAPDF id or name of the 2nd PDF set to check the converted grid with.
     #[arg(value_parser = helpers::parse_pdfset, long)]
     pdfsetb: Option<String>,
-=======
-    /// LHAPDF ID(s) or name of the PDF(s)/FF(s).
-    conv_funs: ConvFuns,
->>>>>>> 228cf66b
     /// Relative threshold between the table and the converted grid when comparison fails.
     #[arg(default_value = "1e-3", long)]
     accuracy: f64,
@@ -607,8 +591,7 @@
         use prettytable::row;
 
         let grid = helpers::read_grid(&self.input)?;
-<<<<<<< HEAD
-        let mut pdf = helpers::create_pdf(&self.pdfset)?;
+        let mut conv_funs = helpers::create_conv_funs(&self.conv_funs)?;
 
         let fk_table: FkTable;
         if let Some(ekob) = &self.ekob {
@@ -641,7 +624,7 @@
             let mut pdfb = helpers::create_pdf(tmp_pdfb)?;
             results = helpers::convolve_scales(
                 &grid,
-                &mut pdf,
+                &mut conv_funs,
                 &self.orders,
                 &[],
                 &[],
@@ -664,7 +647,7 @@
         } else {
             results = helpers::convolve_scales(
                 &grid,
-                &mut pdf,
+                &mut conv_funs[cfg.use_alphas_from],
                 &self.orders,
                 &[],
                 &[],
@@ -675,7 +658,7 @@
             );
             evolved_results = helpers::convolve_scales(
                 fk_table.grid(),
-                &mut pdf,
+                &mut conv_funs,
                 &[],
                 &[],
                 &[],
@@ -685,39 +668,6 @@
                 None,
             );
         }
-=======
-        let mut conv_funs = helpers::create_conv_funs(&self.conv_funs)?;
-        let results = helpers::convolve_scales(
-            &grid,
-            &mut conv_funs,
-            &self.orders,
-            &[],
-            &[],
-            &[(self.xir, self.xif)],
-            ConvoluteMode::Normal,
-            cfg,
-        );
-
-        let fk_table = evolve_grid(
-            &grid,
-            &self.eko,
-            &conv_funs[cfg.use_alphas_from],
-            &self.orders,
-            self.xir,
-            self.xif,
-            self.use_old_evolve,
-        )?;
-        let evolved_results = helpers::convolve_scales(
-            fk_table.grid(),
-            &mut conv_funs,
-            &[],
-            &[],
-            &[],
-            &[(1.0, 1.0)],
-            ConvoluteMode::Normal,
-            cfg,
-        );
->>>>>>> 228cf66b
 
         // if both grids don't have the same number of bins there's a bug in the program
         assert_eq!(results.len(), evolved_results.len());
