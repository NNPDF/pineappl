--- conflicted
+++ resolved
@@ -7,7 +7,7 @@
 use ndarray::Axis;
 use pineappl::boc::Channel;
 use pineappl::convolutions::Convolution;
-use pineappl::pids::PidBasis;
+use pineappl::grid::Grid;
 use pineappl::subgrid::Subgrid;
 use rayon::{prelude::*, ThreadPoolBuilder};
 use std::fmt::Write;
@@ -72,75 +72,23 @@
         .join(", ")
 }
 
-<<<<<<< HEAD
-// TODO: this function should take into account what type the particle IDs are
-fn map_format_parton(parton: i32) -> &'static str {
-    match parton {
-        -6 => r"\bar{\mathrm{t}}",
-        -5 => r"\bar{\mathrm{b}}",
-        -4 => r"\bar{\mathrm{c}}",
-        -3 => r"\bar{\mathrm{s}}",
-        -2 => r"\bar{\mathrm{u}}",
-        -1 => r"\bar{\mathrm{d}}",
-        1 => r"\mathrm{d}",
-        2 => r"\mathrm{u}",
-        3 => r"\mathrm{s}",
-        4 => r"\mathrm{c}",
-        5 => r"\mathrm{b}",
-        6 => r"\mathrm{t}",
-        0 | 21 => r"\mathrm{g}",
-        22 => r"\gamma",
-        100 => r"\Sigma",
-        103 => r"\mathrm{T}_3",
-        108 => r"\mathrm{T}_8",
-        115 => r"\mathrm{T}_{15}",
-        124 => r"\mathrm{T}_{24}",
-        135 => r"\mathrm{T}_{35}",
-        200 => r"\mathrm{V}",
-        203 => r"\mathrm{V}_3",
-        208 => r"\mathrm{V}_8",
-        215 => r"\mathrm{V}_{15}",
-        224 => r"\mathrm{V}_{24}",
-        235 => r"\mathrm{V}_{35}",
-        _ => unimplemented!("PID = {parton} unknown"),
-    }
-}
-
-// TODO: generalize this function to n convolutions
-fn map_format_channel(channel: &Channel, has_pdf1: bool, has_pdf2: bool) -> String {
-=======
-fn map_format_channel(
-    channel: &Channel,
-    has_pdf1: bool,
-    has_pdf2: bool,
-    pid_basis: PidBasis,
-) -> String {
->>>>>>> 2c850ec3
+fn map_format_channel(channel: &Channel, grid: &Grid) -> String {
     channel
         .entry()
         .iter()
         .map(|(pids, _)| {
-            format!(
-                "{}{}",
-                if has_pdf1 {
-<<<<<<< HEAD
-                    map_format_parton(pids[0])
-=======
-                    pid_basis.to_latex_str(a)
->>>>>>> 2c850ec3
-                } else {
-                    ""
-                },
-                if has_pdf2 {
-<<<<<<< HEAD
-                    map_format_parton(pids[1])
-=======
-                    pid_basis.to_latex_str(b)
->>>>>>> 2c850ec3
-                } else {
-                    ""
-                }
-            )
+            grid.convolutions()
+                .iter()
+                .zip(pids)
+                .map(|(convolution, &pid)| {
+                    if *convolution != Convolution::None {
+                        grid.pid_basis().to_latex_str(pid)
+                    } else {
+                        ""
+                    }
+                })
+                .collect::<Vec<_>>()
+                .join("")
         })
         .join(" + ")
 }
@@ -427,12 +375,7 @@
                             let mut channel_mask = vec![false; grid.channels().len()];
                             channel_mask[channel] = true;
                             (
-                                map_format_channel(
-                                    &grid.channels()[channel],
-                                    grid.convolutions()[0] != Convolution::None,
-                                    grid.convolutions()[1] != Convolution::None,
-                                    grid.pid_basis(),
-                                ),
+                                map_format_channel(&grid.channels()[channel], &grid),
                                 helpers::convolve(
                                     &grid,
                                     &mut conv_funs,
