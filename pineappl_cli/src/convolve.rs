--- conflicted
+++ resolved
@@ -37,9 +37,6 @@
         value_delimiter = ',',
         value_parser = helpers::parse_order
     )]
-<<<<<<< HEAD
-    orders: Vec<(u8, u8)>,
-=======
     orders: Vec<(u32, u32)>,
     /// Set the variation of the renormalization scale.
     #[arg(default_value = "1.0", long, num_args = 1)]
@@ -47,7 +44,6 @@
     /// Set the variation of the factorization scale.
     #[arg(default_value = "1.0", long, num_args = 1)]
     xif: f64,
->>>>>>> 39446628
     /// Set the number of fractional digits shown for absolute numbers.
     #[arg(default_value_t = 7, long, value_name = "ABS")]
     digits_abs: usize,
