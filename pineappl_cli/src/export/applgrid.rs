use super::helpers::ConvFuns;
use anyhow::{anyhow, bail, Result};
use cxx::{let_cxx_string, UniquePtr};
use float_cmp::approx_eq;
use lhapdf::Pdf;
use ndarray::{s, Axis};
use pineappl::boc::Order;
use pineappl::convolutions::Convolution;
use pineappl::grid::Grid;
use pineappl::subgrid::{Mu2, Subgrid, SubgridParams};
use pineappl_applgrid::ffi::{self, grid};
use std::borrow::Cow;
use std::f64::consts::TAU;
use std::iter;
use std::path::Path;
use std::pin::Pin;

fn reconstruct_subgrid_params(grid: &Grid, order: usize, bin: usize) -> Result<SubgridParams> {
    let mut result = SubgridParams::default();

    let mu2_grid: Vec<_> = grid
        .subgrids()
        .slice(s![order, bin, ..])
        .iter()
        .map(|subgrid| {
            subgrid
                .mu2_grid()
                .iter()
                .map(|&Mu2 { ren, fac }| {
                    if !approx_eq!(f64, ren, fac, ulps = 128) {
                        bail!("subgrid has mur2 != muf2, which APPLgrid does not support");
                    }

                    Ok(fac)
                })
                .collect::<Result<Vec<_>>>()
        })
        .collect::<Result<_>>()?;
    let mut mu2_grid: Vec<_> = mu2_grid.into_iter().flatten().collect();
    mu2_grid.dedup_by(|a, b| approx_eq!(f64, *a, *b, ulps = 128));
    let mu2_grid = mu2_grid.as_slice();

    if let &[fac] = mu2_grid {
        result.set_q2_bins(1);
        result.set_q2_max(fac);
        result.set_q2_min(fac);
        result.set_q2_order(0);
    }

    // TODO: implement the general case
    Ok(result)
}

pub fn convert_into_applgrid(
    grid: &Grid,
    output: &Path,
    discard_non_matching_scales: bool,
) -> Result<(UniquePtr<grid>, Vec<bool>)> {
    let bin_info = grid.bin_info();
    let dim = bin_info.dimensions();

    if dim > 1 {
        bail!(
            "grid has {} dimensions, but APPLgrid only supports one-dimensional distributions",
            dim
        );
    }

    if bin_info.slices().len() != 1 {
        bail!("grid has non-consecutive bin limits, which APPLgrid does not support");
    }

    let lumis = grid.channels().len();
    let has_pdf1 = grid.convolutions()[0] != Convolution::None;
    let has_pdf2 = grid.convolutions()[1] != Convolution::None;

    // TODO: check that PDG MC IDs are used

    let combinations: Vec<_> = iter::once(lumis.try_into().unwrap())
        .chain(
            grid.channels()
                .iter()
                .enumerate()
                .flat_map(|(index, entry)| {
                    [
                        index.try_into().unwrap(),
                        entry.entry().len().try_into().unwrap(),
                    ]
                    .into_iter()
                    .chain(entry.entry().iter().flat_map(|&(a, b, factor)| {
                        // TODO: if the factors aren't trivial, we have to find some other way to
                        // propagate them
                        assert_eq!(factor, 1.0);

                        match (has_pdf1, has_pdf2) {
                            (true, true) => [a, b],
                            (true, false) => [a, 0],
                            (false, true) => [b, 0],
                            (false, false) => unreachable!(),
                        }
                    }))
                }),
        )
        .collect();

    // `id` must end with '.config' for APPLgrid to know its type is `lumi_pdf`
    let id = "PineAPPL-Lumi.config";
    // this object is managed by APPLgrid internally
    ffi::make_lumi_pdf(id, &combinations).into_raw();

    let limits = &bin_info.limits();
    let limits: Vec<_> = limits
        .iter()
        .map(|vec| vec[0].0)
        .chain(limits.last().map(|vec| vec[0].1))
        .collect();

    let order_mask = Order::create_mask(grid.orders(), 3, 0, false);
    let orders_with_mask: Vec<_> = grid
        .orders()
        .iter()
        .cloned()
        .zip(order_mask.iter().copied())
        .collect();
    let lo_alphas = orders_with_mask
        .iter()
        .filter_map(|&(Order { alphas, .. }, keep)| keep.then_some(alphas))
        .min()
        .unwrap();
    let loops = orders_with_mask
        .iter()
        .filter_map(|&(Order { alphas, .. }, keep)| keep.then_some(alphas))
        .max()
        .unwrap()
        - lo_alphas;

    let mut applgrid = ffi::make_empty_grid(
        &limits,
        id,
        lo_alphas.try_into().unwrap(),
        loops.try_into().unwrap(),
        "f2",
        "h0",
    );

    for (appl_order, order) in order_mask
        .iter()
        .enumerate()
        .filter_map(|(index, keep)| keep.then_some(index))
        .enumerate()
    {
        let factor = TAU.powi(grid.orders()[order].alphas.try_into().unwrap());

        for (bin, subgrids) in grid
            .subgrids()
            .index_axis(Axis(0), order)
            .axis_iter(Axis(0))
            .enumerate()
        {
            let p = reconstruct_subgrid_params(grid, order, bin)?;

            let mut igrid = ffi::make_igrid(
                p.q2_bins().try_into().unwrap(),
                p.q2_min(),
                p.q2_max(),
                p.q2_order().try_into().unwrap(),
                p.x_bins().try_into().unwrap(),
                p.x_min(),
                p.x_max(),
                p.x_order().try_into().unwrap(),
                "f2",
                "h0",
                grid.channels().len().try_into().unwrap(),
                has_pdf1 != has_pdf2,
            );
            let appl_q2: Vec<_> = (0..igrid.Ntau()).map(|i| igrid.getQ2(i)).collect();
            let appl_x1: Vec<_> = (0..igrid.Ny1()).map(|i| igrid.getx1(i)).collect();
            let appl_x2: Vec<_> = (0..igrid.Ny2()).map(|i| igrid.getx2(i)).collect();

            for (lumi, subgrid) in subgrids.iter().enumerate() {
                let appl_q2_idx: Vec<_> = subgrid
                    .mu2_grid()
                    .iter()
                    .map(|&Mu2 { ren, fac }| {
                        if !approx_eq!(f64, ren, fac, ulps = 128) {
                            bail!("subgrid has mur2 != muf2, which APPLgrid does not support");
                        }
                        appl_q2
                            .iter()
                            .position(|&x| approx_eq!(f64, x, fac, ulps = 128))
                            .map_or_else(
                                || {
                                    if discard_non_matching_scales {
                                        Ok(-1)
                                    } else {
                                        Err(anyhow!(
                                            "factorization scale muf2 = {} not found in APPLgrid",
                                            fac
                                        ))
                                    }
                                },
                                |idx| Ok(idx.try_into().unwrap()),
                            )
                    })
                    .collect::<Result<_>>()?;

                // in the DIS case APPLgrid always uses the first x dimension
                let (x1_grid, x2_grid) = if has_pdf1 && has_pdf2 {
                    (subgrid.x1_grid(), subgrid.x2_grid())
                } else if has_pdf1 {
                    (subgrid.x1_grid(), Cow::Owned(vec![]))
                } else {
                    (subgrid.x2_grid(), Cow::Owned(vec![]))
                };

                let appl_x1_idx: Vec<_> = x1_grid
                    .iter()
                    .map(|&x1| {
                        appl_x1
                            .iter()
                            .position(|&x| approx_eq!(f64, x, x1, ulps = 128))
                            .map_or_else(
                                || {
                                    Err(anyhow!(
                                        "momentum fraction x1 = {} not found in APPLgrid",
                                        x1
                                    ))
                                },
                                |idx| Ok(idx.try_into().unwrap()),
                            )
                    })
                    .collect::<Result<_>>()?;
                let appl_x2_idx: Vec<_> = x2_grid
                    .iter()
                    .map(|&x2| {
                        appl_x2
                            .iter()
                            .position(|&x| approx_eq!(f64, x, x2, ulps = 128))
                            .map_or_else(
                                || {
                                    Err(anyhow!(
                                        "momentum fraction x2 = {} not found in APPLgrid",
                                        x2
                                    ))
                                },
                                |idx| Ok(idx.try_into().unwrap()),
                            )
                    })
                    .collect::<Result<_>>()?;

                let mut weightgrid = ffi::igrid_weightgrid(igrid.pin_mut(), lumi);

                for ((iq2, ix1, ix2), value) in subgrid.indexed_iter() {
                    let appl_q2_idx = appl_q2_idx[iq2];

                    if appl_q2_idx == -1 {
                        if value != 0.0 {
                            println!(
                                "WARNING: discarding non-matching scale muf2 = {}",
                                subgrid.mu2_grid()[iq2].fac
                            );
                        }

                        continue;
                    }

                    ffi::sparse_matrix_set(
                        weightgrid.as_mut(),
                        appl_q2_idx,
                        appl_x1_idx[ix1],
                        if has_pdf1 && has_pdf2 {
                            appl_x2_idx[ix2]
                        } else {
                            0
                        },
                        factor * value,
                    );
                }

                // TODO: is this call needed?
                weightgrid.trim();
            }

            igrid.pin_mut().setlimits();

            unsafe {
                applgrid.pin_mut().add_igrid(
                    bin.try_into().unwrap(),
                    appl_order.try_into().unwrap(),
                    igrid.into_raw(),
                );
            }
        }
    }

    applgrid.pin_mut().include_photon(true);

    let_cxx_string!(filename = output.to_str().unwrap());
    let_cxx_string!(empty = "");

    applgrid.pin_mut().Write(&filename, &empty, &empty);

    Ok((applgrid, order_mask))
}

// TODO: deduplicate this function from import
<<<<<<< HEAD
pub fn convolve_applgrid(grid: Pin<&mut grid>, conv_funs: &ConvFuns, member: usize) -> Vec<f64> {
    let nloops = grid.nloops();

    // TODO: add support for convolving an APPLgrid with two functions
    assert_eq!(conv_funs.lhapdf_names.len(), 1);

    ffi::grid_convolve(
        grid,
        &conv_funs.lhapdf_names[0],
        member.try_into().unwrap(),
        nloops,
        1.0,
        1.0,
        1.0,
    )
=======
pub fn convolve_applgrid(grid: Pin<&mut grid>, pdf: &mut Pdf) -> Vec<f64> {
    let nloops = grid.nloops();

    pineappl_applgrid::grid_convolve_with_one(grid, pdf, nloops, 1.0, 1.0, 1.0)
>>>>>>> f564ac5f
}<|MERGE_RESOLUTION|>--- conflicted
+++ resolved
@@ -1,4 +1,3 @@
-use super::helpers::ConvFuns;
 use anyhow::{anyhow, bail, Result};
 use cxx::{let_cxx_string, UniquePtr};
 use float_cmp::approx_eq;
@@ -304,26 +303,11 @@
 }
 
 // TODO: deduplicate this function from import
-<<<<<<< HEAD
-pub fn convolve_applgrid(grid: Pin<&mut grid>, conv_funs: &ConvFuns, member: usize) -> Vec<f64> {
+pub fn convolve_applgrid(grid: Pin<&mut grid>, conv_funs: &mut [Pdf]) -> Vec<f64> {
     let nloops = grid.nloops();
 
     // TODO: add support for convolving an APPLgrid with two functions
-    assert_eq!(conv_funs.lhapdf_names.len(), 1);
-
-    ffi::grid_convolve(
-        grid,
-        &conv_funs.lhapdf_names[0],
-        member.try_into().unwrap(),
-        nloops,
-        1.0,
-        1.0,
-        1.0,
-    )
-=======
-pub fn convolve_applgrid(grid: Pin<&mut grid>, pdf: &mut Pdf) -> Vec<f64> {
-    let nloops = grid.nloops();
-
-    pineappl_applgrid::grid_convolve_with_one(grid, pdf, nloops, 1.0, 1.0, 1.0)
->>>>>>> f564ac5f
+    assert_eq!(conv_funs.len(), 1);
+
+    pineappl_applgrid::grid_convolve_with_one(grid, &mut conv_funs[0], nloops, 1.0, 1.0, 1.0)
 }