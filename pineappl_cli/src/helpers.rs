--- conflicted
+++ resolved
@@ -16,11 +16,7 @@
 
 pub fn convolute(
     grid: &Grid,
-<<<<<<< HEAD
-    pdf: &Pdf,
-=======
     lhapdf: &Pdf,
->>>>>>> a4123556
     orders: &[bool],
     bins: &[usize],
     lumis: &[bool],
@@ -32,26 +28,6 @@
     let initial_state_2 = grid.key_values().map_or(2212, |map| {
         map.get("initial_state_2").unwrap().parse::<i32>().unwrap()
     });
-<<<<<<< HEAD
-    // TODO: make sure this is a proton PDF
-    let lhapdf_pdf = |id, x, q2| pdf.xfx_q2(id, x, q2);
-    let no_pdf = |_, x, _| x;
-    let xfx1: Box<dyn Fn(i32, f64, f64) -> f64> = match initial_state_1 {
-        2212 => Box::new(&lhapdf_pdf),
-        // TODO: handle anti-proton PDF
-        11 | 13 | -11 | -13 => Box::new(&no_pdf),
-        _ => unimplemented!(),
-    };
-    let xfx2: Box<dyn Fn(i32, f64, f64) -> f64> = match initial_state_2 {
-        2212 => Box::new(&lhapdf_pdf),
-        // TODO: handle anti-proton PDF
-        11 | 13 | -11 | -13 => Box::new(&no_pdf),
-        _ => unimplemented!(),
-    };
-    let alphas = |q2| pdf.alphas_q2(q2);
-
-    grid.convolute(&xfx1, &xfx2, &alphas, &orders, &bins, &lumis, &scales)
-=======
 
     // if the field 'Particle' is missing we assume it's a proton PDF
     let pdf_pdg_id = lhapdf
@@ -95,5 +71,4 @@
     let alphas = |q2| lhapdf.alphas_q2(q2);
 
     grid.convolute(&xfx1, &xfx2, &alphas, orders, bins, lumis, scales)
->>>>>>> a4123556
 }