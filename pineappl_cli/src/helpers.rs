--- conflicted
+++ resolved
@@ -203,33 +203,12 @@
         })
         .collect();
 
-<<<<<<< HEAD
-    // Quantities defined to be shared by the PDFs
-    let x_max = lhapdf.x_max();
-    let x_min = lhapdf.x_min();
-
-    // if the field 'Particle' is missing we assume it's a proton PDF
-    let pdf_pdg_id = lhapdf
-        .set()
-        .entry("Particle")
-        .map_or(Ok(2212), |string| string.parse::<i32>())
-        .unwrap();
-
-=======
->>>>>>> 228cf66b
     if cfg.force_positive {
         for fun in conv_funs.iter_mut() {
             fun.set_force_positive(1);
         }
     }
 
-<<<<<<< HEAD
-    let mut pdf = |id, x, q2| {
-        if !cfg.allow_extrapolation && (x < x_min || x > x_max) {
-            0.0
-        } else {
-            lhapdf.xfx_q2(id, x, q2)
-=======
     let mut results = match conv_funs {
         [fun] => {
             // there's only one convolution function from which we can use the strong coupling
@@ -303,39 +282,9 @@
                 LumiCache::with_two(pdg_id1, &mut fun1, pdg_id2, &mut fun2, &mut alphas);
 
             grid.convolve(&mut cache, &orders, bins, channels, scales)
->>>>>>> 228cf66b
         }
         _ => unimplemented!(),
     };
-<<<<<<< HEAD
-
-    let mut alphas = |q2| lhapdf.alphas_q2(q2);
-
-    let mut cache;
-    let mut results;
-    if let Some(tmp_lhapdfb) = lhapdfb {
-        let pdf_pdg_idb = tmp_lhapdfb
-            .set()
-            .entry("Particle")
-            .map_or(Ok(2212), |string| string.parse::<i32>())
-            .unwrap();
-        let mut pdfb = |id, x, q2| {
-            if !cfg.allow_extrapolation && (x < x_min || x > x_max) {
-                0.0
-            } else {
-                tmp_lhapdfb.xfx_q2(id, x, q2)
-            }
-        };
-        // let mut cache = LumiCache::with_one(pdf_pdg_id, &mut pdf, &mut alphas);
-        cache = LumiCache::with_two(pdf_pdg_id, &mut pdf, pdf_pdg_idb, &mut pdfb, &mut alphas);
-        results = grid.convolve(&mut cache, &orders, bins, channels, scales);
-    } else {
-        // let mut cache = LumiCache::with_one(pdf_pdg_id, &mut pdf, &mut alphas);
-        cache = LumiCache::with_one(pdf_pdg_id, &mut pdf, &mut alphas);
-        results = grid.convolve(&mut cache, &orders, bins, channels, scales);
-    }
-=======
->>>>>>> 228cf66b
 
     match mode {
         ConvoluteMode::Asymmetry => {
