--- conflicted
+++ resolved
@@ -16,12 +16,7 @@
 fn convert_into_applgrid(
     output: &Path,
     grid: &Grid,
-<<<<<<< HEAD
-    conv_funs: &ConvFuns,
-    member: usize,
-=======
-    pdf: &mut Pdf,
->>>>>>> f564ac5f
+    conv_funs: &mut [Pdf],
     _: usize,
     discard_non_matching_scales: bool,
 ) -> Result<(&'static str, Vec<f64>, usize, Vec<bool>)> {
@@ -29,11 +24,7 @@
 
     let (mut applgrid, order_mask) =
         applgrid::convert_into_applgrid(grid, output, discard_non_matching_scales)?;
-<<<<<<< HEAD
-    let results = applgrid::convolve_applgrid(applgrid.pin_mut(), conv_funs, member);
-=======
-    let results = applgrid::convolve_applgrid(applgrid.pin_mut(), pdf);
->>>>>>> f564ac5f
+    let results = applgrid::convolve_applgrid(applgrid.pin_mut(), conv_funs);
 
     Ok(("APPLgrid", results, 1, order_mask))
 }
@@ -42,12 +33,7 @@
 fn convert_into_applgrid(
     _: &Path,
     _: &Grid,
-<<<<<<< HEAD
-    _: &ConvFuns,
-    _: usize,
-=======
-    _: &mut Pdf,
->>>>>>> f564ac5f
+    _: &mut [Pdf],
     _: usize,
     _: bool,
 ) -> Result<(&'static str, Vec<f64>, usize, Vec<bool>)> {
@@ -59,29 +45,19 @@
 fn convert_into_grid(
     output: &Path,
     grid: &Grid,
-<<<<<<< HEAD
-    conv_funs: &ConvFuns,
-    member: usize,
-=======
-    pdf: &mut Pdf,
->>>>>>> f564ac5f
+    conv_funs: &mut [Pdf],
     scales: usize,
     discard_non_matching_scales: bool,
 ) -> Result<(&'static str, Vec<f64>, usize, Vec<bool>)> {
     if let Some(extension) = output.extension() {
         if extension == "appl" || extension == "root" {
-<<<<<<< HEAD
             return convert_into_applgrid(
                 output,
                 grid,
                 conv_funs,
-                member,
                 scales,
                 discard_non_matching_scales,
             );
-=======
-            return convert_into_applgrid(output, grid, pdf, scales, discard_non_matching_scales);
->>>>>>> f564ac5f
         }
     }
 
@@ -126,18 +102,13 @@
         use prettytable::{cell, row};
 
         let grid = helpers::read_grid(&self.input)?;
-        let mut pdf = helpers::create_pdf(&self.pdfset)?;
+        let mut conv_funs = helpers::create_conv_funs(&self.conv_funs)?;
 
         // TODO: figure out `member` from `self.pdfset`
         let (grid_type, results, scale_variations, order_mask) = convert_into_grid(
             &self.output,
             &grid,
-<<<<<<< HEAD
-            &self.conv_funs,
-            0,
-=======
-            &mut pdf,
->>>>>>> f564ac5f
+            &mut conv_funs,
             self.scales,
             self.discard_non_matching_scales,
         )?;
@@ -180,10 +151,6 @@
         if results.is_empty() {
             println!("file was converted, but we cannot check the conversion for this type");
         } else {
-<<<<<<< HEAD
-            let mut conv_funs = helpers::create_conv_funs(&self.conv_funs)?;
-=======
->>>>>>> f564ac5f
             let reference_results = helpers::convolve(
                 &grid,
                 &mut conv_funs,
