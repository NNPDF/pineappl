--- conflicted
+++ resolved
@@ -17,30 +17,13 @@
 /// NOTE: this name has to match the one in Cargo.toml 'lib.name'
 #[pymodule]
 fn pineappl(m: &Bound<'_, PyModule>) -> PyResult<()> {
-<<<<<<< HEAD
     m.add_wrapped(wrap_pymodule!(bin::bin))?;
     m.add_wrapped(wrap_pymodule!(grid::grid))?;
     m.add_wrapped(wrap_pymodule!(import_only_subgrid::import_only_subgrid))?;
     m.add_wrapped(wrap_pymodule!(evolution::evolution))?;
-    m.add_wrapped(wrap_pymodule!(lumi::lumi))?;
+    m.add_wrapped(wrap_pymodule!(channel::channel))?;
     m.add_wrapped(wrap_pymodule!(fk_table::fk_table))?;
     m.add_wrapped(wrap_pymodule!(subgrid::subgrid))?;
-=======
-    m.add_class::<bin::PyBinRemapper>()?;
-    m.add_class::<evolution::PyEvolveInfo>()?;
-    m.add_class::<grid::PyGrid>()?;
-    m.add_class::<grid::PyOrder>()?;
-    m.add_class::<grid::PyOperatorSliceInfo>()?;
-    m.add_class::<grid::PyPidBasis>()?;
-    m.add_class::<channel::PyChannel>()?;
-    m.add_class::<import_only_subgrid::PyImportOnlySubgridV1>()?;
-    m.add_class::<import_only_subgrid::PyImportOnlySubgridV2>()?;
-    m.add_class::<fk_table::PyFkTable>()?;
-    m.add_class::<fk_table::PyFkAssumptions>()?;
-    m.add_class::<subgrid::PySubgridEnum>()?;
-    m.add_class::<subgrid::PySubgridParams>()?;
-    m.add_class::<subgrid::PyMu2>()?;
->>>>>>> 4b67c34e
     m.add("version", env!("CARGO_PKG_VERSION"))?;
 
     Ok(())
