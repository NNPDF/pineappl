--- conflicted
+++ resolved
@@ -25,15 +25,8 @@
 use pyo3::prelude::*;
 use pyo3::types::PyIterator;
 
-<<<<<<< HEAD
-/// PyO3 wrapper to :rustdoc:`pineappl::grid::Order <grid/struct.Order.html>`
-///
-/// **Usage**: `yadism`
+/// PyO3 wrapper to :rustdoc:`pineappl::grid::Order <grid/struct.Order.html>`.
 #[pyclass(name = "Order")]
-=======
-/// PyO3 wrapper to :rustdoc:`pineappl::grid::Order <grid/struct.Order.html>`.
-#[pyclass]
->>>>>>> 4b67c34e
 #[repr(transparent)]
 pub struct PyOrder {
     pub(crate) order: Order,
@@ -186,15 +179,8 @@
     }
 }
 
-<<<<<<< HEAD
-/// PyO3 wrapper to :rustdoc:`pineappl::grid::Grid <grid/struct.Grid.html>`
-///
-/// **Usage**: `yadism`, `pineko`, FKTable interface
+/// PyO3 wrapper to :rustdoc:`pineappl::grid::Grid <grid/struct.Grid.html>`.
 #[pyclass(name = "Grid")]
-=======
-/// PyO3 wrapper to :rustdoc:`pineappl::grid::Grid <grid/struct.Grid.html>`.
-#[pyclass]
->>>>>>> 4b67c34e
 #[repr(transparent)]
 #[derive(Clone)]
 pub struct PyGrid {
@@ -436,32 +422,19 @@
     ///
     /// Returns
     /// -------
-<<<<<<< HEAD
-    ///     numpy.ndarray(float) :
-    ///         cross sections for all bins, for each scale-variation tuple (first all bins, then
-    ///         the scale variation)
-    #[pyo3(signature = (pdg_id, xfx, alphas, order_mask = None, bin_indices = None, lumi_mask = None, xi = None))]
-=======
     /// numpy.ndarray(float) :
     ///     cross sections for all bins, for each scale-variation tuple (first all bins, then
     ///     the scale variation)
->>>>>>> 4b67c34e
+    #[pyo3(signature = (pdg_id, xfx, alphas, order_mask = None, bin_indices = None, lumi_mask = None, xi = None))]
     pub fn convolve_with_one<'py>(
         &self,
         pdg_id: i32,
         xfx: &Bound<'py, PyAny>,
         alphas: &Bound<'py, PyAny>,
-<<<<<<< HEAD
         order_mask: Option<PyReadonlyArray1<bool>>,
         bin_indices: Option<PyReadonlyArray1<usize>>,
-        lumi_mask: Option<PyReadonlyArray1<bool>>,
+        channel_mask: Option<PyReadonlyArray1<bool>>,
         xi: Option<Vec<(f64, f64)>>,
-=======
-        order_mask: PyReadonlyArray1<bool>,
-        bin_indices: PyReadonlyArray1<usize>,
-        channel_mask: PyReadonlyArray1<bool>,
-        xi: Vec<(f64, f64)>,
->>>>>>> 4b67c34e
         py: Python<'py>,
     ) -> Bound<'py, PyArray1<f64>> {
         let mut xfx = |id, x, q2| xfx.call1((id, x, q2)).unwrap().extract().unwrap();
@@ -471,17 +444,10 @@
         self.grid
             .convolve(
                 &mut lumi_cache,
-<<<<<<< HEAD
                 &order_mask.map_or(vec![], |b| b.to_vec().unwrap()),
                 &bin_indices.map_or(vec![], |c| c.to_vec().unwrap()),
-                &lumi_mask.map_or(vec![], |d| d.to_vec().unwrap()),
+                &channel_mask.map_or(vec![], |d| d.to_vec().unwrap()),
                 &xi.map_or(vec![(1.0, 1.0)], |m| m),
-=======
-                &order_mask.to_vec().unwrap(),
-                &bin_indices.to_vec().unwrap(),
-                &channel_mask.to_vec().unwrap(),
-                &xi,
->>>>>>> 4b67c34e
             )
             .into_pyarray_bound(py)
     }
@@ -530,17 +496,10 @@
         pdg_id2: i32,
         xfx2: &Bound<'py, PyAny>,
         alphas: &Bound<'py, PyAny>,
-<<<<<<< HEAD
         order_mask: Option<PyReadonlyArray1<bool>>,
         bin_indices: Option<PyReadonlyArray1<usize>>,
-        lumi_mask: Option<PyReadonlyArray1<bool>>,
+        channel_mask: Option<PyReadonlyArray1<bool>>,
         xi: Option<Vec<(f64, f64)>>,
-=======
-        order_mask: PyReadonlyArray1<bool>,
-        bin_indices: PyReadonlyArray1<usize>,
-        channel_mask: PyReadonlyArray1<bool>,
-        xi: Vec<(f64, f64)>,
->>>>>>> 4b67c34e
         py: Python<'py>,
     ) -> Bound<'py, PyArray1<f64>> {
         let mut xfx1 = |id, x, q2| xfx1.call1((id, x, q2)).unwrap().extract().unwrap();
@@ -552,17 +511,10 @@
         self.grid
             .convolve(
                 &mut lumi_cache,
-<<<<<<< HEAD
                 &order_mask.map_or(vec![], |b| b.to_vec().unwrap()),
                 &bin_indices.map_or(vec![], |c| c.to_vec().unwrap()),
-                &lumi_mask.map_or(vec![], |d| d.to_vec().unwrap()),
+                &channel_mask.map_or(vec![], |d| d.to_vec().unwrap()),
                 &xi.map_or(vec![(1.0, 1.0)], |m| m),
-=======
-                &order_mask.to_vec().unwrap(),
-                &bin_indices.to_vec().unwrap(),
-                &channel_mask.to_vec().unwrap(),
-                &xi,
->>>>>>> 4b67c34e
             )
             .into_pyarray_bound(py)
     }
