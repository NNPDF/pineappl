# Configuration file for the Sphinx documentation builder.
#
# For the full list of built-in configuration values, see the documentation:
# https://www.sphinx-doc.org/en/master/usage/configuration.html

# -- Project information -----------------------------------------------------
# https://www.sphinx-doc.org/en/master/usage/configuration.html#project-information

import pineappl

project = "pineappl"
copyright = "2020–2024, the PineAPPL team"
author = "the PineAPPL team"
release = pineappl.version
version = release


extensions = [
<<<<<<< HEAD
    "sphinx.ext.autodoc",
    "sphinx.ext.autosectionlabel",
    "sphinx.ext.extlinks",
    "sphinx.ext.inheritance_diagram",
    "sphinx.ext.intersphinx",
    "sphinx.ext.napoleon",
    "sphinx.ext.todo",
    "sphinx_rtd_theme",
=======
    'sphinx.ext.autodoc',
    'sphinx.ext.autosectionlabel',
    'sphinx.ext.extlinks',
    'sphinx.ext.inheritance_diagram',
    'sphinx.ext.intersphinx',
    'sphinx.ext.napoleon',
    'sphinx.ext.todo',
    'sphinx_rtd_theme',
    'nbsphinx',
>>>>>>> 6f98239c
]


extlinks = {
    "rustdoc": ("https://docs.rs/pineappl/latest/pineappl/%s", "PineAPPL - %s"),
}

templates_path = ["_templates"]
exclude_patterns = []

# -- Options for HTML output -------------------------------------------------
# https://www.sphinx-doc.org/en/master/usage/configuration.html#options-for-html-output

html_theme = "sphinx_rtd_theme"
html_static_path = ["_static"]


# TODO: find a way to reactivate apidoc, which doesn't seem to work for the moment.

# here = pathlib.Path(__file__).absolute().parent
# # https://github.com/readthedocs/readthedocs.org/issues/1139#issuecomment-312626491
# def run_apidoc(_):
#     from sphinx.ext.apidoc import main  # pylint: disable=import-outside-toplevel

#     sys.path.append(str(here.parent))
#     # analyse 'pineappl'
#     docs_dest = here / "modules"
#     import pineappl   # pylint: disable=import-outside-toplevel

#     # note that we can NOT point to the local directory (`here.parents[1] / "pineappl"`)
#     # but we need the package built by `maturin` and installed by `pip`
#     package = pathlib.Path(pineappl.__file__).parent / "pineappl"
#     main(["--module-first", "--no-toc", "-o", str(docs_dest), str(package)])


# def setup(app):
#     app.connect("builder-inited", run_apidoc)<|MERGE_RESOLUTION|>--- conflicted
+++ resolved
@@ -16,7 +16,6 @@
 
 
 extensions = [
-<<<<<<< HEAD
     "sphinx.ext.autodoc",
     "sphinx.ext.autosectionlabel",
     "sphinx.ext.extlinks",
@@ -25,17 +24,7 @@
     "sphinx.ext.napoleon",
     "sphinx.ext.todo",
     "sphinx_rtd_theme",
-=======
-    'sphinx.ext.autodoc',
-    'sphinx.ext.autosectionlabel',
-    'sphinx.ext.extlinks',
-    'sphinx.ext.inheritance_diagram',
-    'sphinx.ext.intersphinx',
-    'sphinx.ext.napoleon',
-    'sphinx.ext.todo',
-    'sphinx_rtd_theme',
-    'nbsphinx',
->>>>>>> 6f98239c
+    "nbsphinx",
 ]
 
 
