--- conflicted
+++ resolved
@@ -153,15 +153,14 @@
         )
         v = 5e6 / 9999
         np.testing.assert_allclose(
-<<<<<<< HEAD
-            g.convolve_with_two(
-                pdg_conv1=CONVOBJECT,
-                xfx1=lambda pid, x, q2: 1.0,
-                pdg_conv2=CONVOBJECT,
-                xfx2=lambda pid, x, q2: 1.0,
-                alphas=lambda q2: 1.0,
-            ),
-            [5e6 / 9999, 0.0],
+            g.convolve_with_two(
+                pdg_conv1=CONVOBJECT,
+                xfx1=lambda pid, x, q2: 1.0,
+                pdg_conv2=CONVOBJECT,
+                xfx2=lambda pid, x, q2: 1.0,
+                alphas=lambda q2: 1.0,
+            ),
+            [v, 0.0],
         )
         np.testing.assert_allclose(
             g.convolve_with_two(
@@ -171,33 +170,39 @@
                 xfx2=lambda pid, x, q2: 1.0,
                 alphas=lambda q2: 2.0,
             ),
-            [2**3 * 5e6 / 9999, 0.0],
-=======
-            g.convolve_with_one(2212, lambda pid, x, q2: 1, lambda q2: 1.0),
-            [v, 0.0],
-        )
-        np.testing.assert_allclose(
-            g.convolve_with_one(
-                2212, lambda pid, x, q2: 1, lambda q2: 1.0, bin_indices=[0]
+            [2**3 * v, 0.0],
+        )
+        np.testing.assert_allclose(
+            g.convolve_with_two(
+                pdg_conv1=CONVOBJECT,
+                xfx1=lambda pid, x, q2: 1.0,
+                pdg_conv2=CONVOBJECT,
+                xfx2=lambda pid, x, q2: 1.0,
+                alphas=lambda q2: 1.0,
+                bin_indices=[0],
             ),
             [v],
         )
         # block first bins with additional args
         np.testing.assert_allclose(
-            g.convolve_with_one(
-                2212,
-                lambda pid, x, q2: 1,
-                lambda q2: 1.0,
+            g.convolve_with_two(
+                pdg_conv1=CONVOBJECT,
+                xfx1=lambda pid, x, q2: 1.0,
+                pdg_conv2=CONVOBJECT,
+                xfx2=lambda pid, x, q2: 1.0,
+                alphas=lambda q2: 1.0,
                 bin_indices=[0],
                 order_mask=[False],
             ),
             [0.0],
         )
         np.testing.assert_allclose(
-            g.convolve_with_one(
-                2212,
-                lambda pid, x, q2: 1,
-                lambda q2: 1.0,
+            g.convolve_with_two(
+                pdg_conv1=CONVOBJECT,
+                xfx1=lambda pid, x, q2: 1.0,
+                pdg_conv2=CONVOBJECT,
+                xfx2=lambda pid, x, q2: 1.0,
+                alphas=lambda q2: 1.0,
                 bin_indices=[0],
                 channel_mask=[False],
             ),
@@ -205,15 +210,15 @@
         )
         # second bin is empty
         np.testing.assert_allclose(
-            g.convolve_with_one(
-                2212, lambda pid, x, q2: 1, lambda q2: 1.0, bin_indices=[1]
+            g.convolve_with_two(
+                pdg_conv1=CONVOBJECT,
+                xfx1=lambda pid, x, q2: 1.0,
+                pdg_conv2=CONVOBJECT,
+                xfx2=lambda pid, x, q2: 1.0,
+                alphas=lambda q2: 1.0,
+                bin_indices=[1],
             ),
             [0.0],
-        )
-        np.testing.assert_allclose(
-            g.convolve_with_one(2212, lambda pid, x, q2: 1, lambda q2: 2.0),
-            [2**3 * v, 0.0],
->>>>>>> 99de9655
         )
 
     def test_io(self, tmp_path):
