import pineappl

import numpy as np


class TestOrder:
    def test_init(self):
        args = (2, 1, 0, 1)
        o = pineappl.grid.Order(*args)

        assert isinstance(o, pineappl.grid.Order)
        assert isinstance(o.raw, pineappl.pineappl.PyOrder)
        assert o.as_tuple() == args


class TestGrid:
    def fake_grid(self):
        lumis = [pineappl.lumi.LumiEntry([(1, 21, 0.1)])]
        orders = [pineappl.grid.Order(3, 0, 0, 0)]
        bin_limits = np.array([1e-7, 1e-3, 1])
        subgrid_params = pineappl.subgrid.SubgridParams()
        g = pineappl.grid.Grid.create(lumis, orders, bin_limits, subgrid_params)
        return g

    def test_init(self):
        g = self.fake_grid()
        assert isinstance(g, pineappl.grid.Grid)
        assert isinstance(g.raw, pineappl.pineappl.PyGrid)
        # orders
        assert len(g.orders()) == 1
        assert g.orders()[0].as_tuple() == (3, 0, 0, 0)

    def test_set_subgrid(self):
        g = self.fake_grid()

        # DIS grid
        xs = np.linspace(0.1, 1.0, 5)
        vs = np.random.rand(len(xs))
        subgrid = pineappl.import_only_subgrid.ImportOnlySubgridV1(
            vs[np.newaxis, :, np.newaxis],
            np.array([90.0]),
            np.array(xs),
            np.array([1.0]),
        )
        g.set_subgrid(0, 0, 0, subgrid)

        # let's mix it for fun with an hadronic one
        x1s = np.linspace(0.1, 1, 2)
        x2s = np.linspace(0.5, 1, 2)
        Q2s = np.linspace(10, 20, 2)
        subgrid = pineappl.import_only_subgrid.ImportOnlySubgridV1(
            np.random.rand(len(Q2s), len(x1s), len(x2s)), Q2s, x1s, x2s
        )
        g.set_subgrid(0, 1, 0, subgrid)
        g.optimize()

    def test_set_key_value(self):
        g = self.fake_grid()
        g.set_key_value("bla", "blub")
        g.set_key_value('"', "'")
        g.set_key_value("äöü", "ß\\")

    def test_bins(self):
        g = self.fake_grid()
        # 1D
        normalizations = [1.0] * 2
        limits = [(1, 1), (2, 2)]
        remapper = pineappl.bin.BinRemapper(normalizations, limits)
        g.set_remapper(remapper)
        assert g.bin_dimensions() == 1
        np.testing.assert_allclose(g.bin_left(0), [1, 2])
        np.testing.assert_allclose(g.bin_right(0), [1, 2])
        # 2D
        limits = [(1, 2), (2, 3), (2, 4), (3, 5)]
        remapper = pineappl.bin.BinRemapper(normalizations, limits)
        g.set_remapper(remapper)
        assert g.bin_dimensions() == 2
        np.testing.assert_allclose(g.bin_left(0), [1, 2])
        np.testing.assert_allclose(g.bin_right(0), [2, 4])
        np.testing.assert_allclose(g.bin_left(1), [2, 3])
        np.testing.assert_allclose(g.bin_right(1), [3, 5])

    def test_convolute_with_one(self):
        g = self.fake_grid()

        # DIS grid
        xs = np.linspace(0.5, 1.0, 5)
        vs = xs.copy()
        subgrid = pineappl.import_only_subgrid.ImportOnlySubgridV1(
            vs[np.newaxis, :, np.newaxis],
            np.array([90.0]),
            xs,
            np.array([1.0]),
        )
        g.set_subgrid(0, 0, 0, subgrid)
        np.testing.assert_allclose(
            g.convolute_with_one(2212, lambda pid, x, q2: 0.0, lambda q2: 0.0),
            [0.0] * 2,
        )
        np.testing.assert_allclose(
            g.convolute_with_one(2212, lambda pid, x, q2: 1, lambda q2: 1.0),
            [5e6 / 9999, 0.0],
        )
        np.testing.assert_allclose(
            g.convolute_with_one(2212, lambda pid, x, q2: 1, lambda q2: 2.0),
<<<<<<< HEAD
            [2 ** 3 * 5e6 / 9999, 0.0],
=======
            [2**3 * 5e6 / 9999, 0.0],
>>>>>>> 70c710a2
        )

    def test_axes(self):
        g = self.fake_grid()

        # add 2 DIS grids
        xs = np.linspace(0.5, 1.0, 5)
        vs = np.random.rand(len(xs))
        subgrid = pineappl.import_only_subgrid.ImportOnlySubgridV1(
            vs[np.newaxis, :, np.newaxis],
            [90.0],
            xs,
            np.array([1.0]),
        )
        g.set_subgrid(0, 0, 0, subgrid)
        vs2 = np.random.rand(len(xs))
        subgrid = pineappl.import_only_subgrid.ImportOnlySubgridV1(
            vs2[np.newaxis, :, np.newaxis],
            [100.0],
            xs,
            np.array([1.0]),
        )
        g.set_subgrid(0, 1, 0, subgrid)
        # now get the thing
        ei = g.axes()

        np.testing.assert_allclose(ei[0], xs)
        np.testing.assert_allclose(ei[1], [])
        np.testing.assert_allclose(ei[2], [90.0, 100.0])

    def test_io(self, tmp_path):
        g = self.fake_grid()
        p = tmp_path / "test.pineappl"
        p.write_text("")
        g.write(str(p))
        gg = pineappl.grid.Grid.read(p)
        assert isinstance(gg, pineappl.grid.Grid)
        _ = pineappl.grid.Grid.read(str(p))

    def test_convolute_eko(self):
        g = self.fake_grid()
        fake_eko = {
            "q2_ref": 1.0,
            "targetpids": [1],
            "targetgrid": [0.1, 1.0],
            "inputpids": [1],
            "inputgrid": [0.1, 1.0],
            "interpolation_xgrid": [0.1, 1.0],
            "Q2grid": {90: {"operators": np.random.rand(1, 2, 1, 2), "alphas": 1.0}},
        }
        g.set_key_value("lumi_id_types", "pdg_mc_ids")
        fk = g.convolute_eko(fake_eko)
        assert isinstance(fk.raw, pineappl.pineappl.PyFkTable)

    def test_fill(self):
        g = self.fake_grid()
        g.fill(1.0, 1.0, 1.0, 0, 1e-2, 0, 10.0)

    def test_fill_array(self):
        g = self.fake_grid()
        g.fill_array(
            np.array([0.5, 1.0]),
            np.array([0.5, 1.0]),
            np.array([0.5, 1.0]),
            0,
            np.array([1e-3, 1e-2]),
            0,
            np.array([10.0, 100.0]),
        )

    def test_fill_all(self):
        g = self.fake_grid()
        g.fill_all(1.0, 1.0, 1.0, 0, 1e-2, np.array([10.0]))<|MERGE_RESOLUTION|>--- conflicted
+++ resolved
@@ -103,11 +103,7 @@
         )
         np.testing.assert_allclose(
             g.convolute_with_one(2212, lambda pid, x, q2: 1, lambda q2: 2.0),
-<<<<<<< HEAD
             [2 ** 3 * 5e6 / 9999, 0.0],
-=======
-            [2**3 * 5e6 / 9999, 0.0],
->>>>>>> 70c710a2
         )
 
     def test_axes(self):
