--- conflicted
+++ resolved
@@ -19,11 +19,7 @@
         orders = [pineappl.grid.Order(3, 0, 0, 0)]
         bin_limits = np.array([1e-7, 1e-3, 1] if bins is None else bins, dtype=float)
         subgrid_params = pineappl.subgrid.SubgridParams()
-<<<<<<< HEAD
-        g = pineappl.grid.Grid(lumis, orders, bin_limits, subgrid_params)
-=======
-        g = pineappl.grid.Grid.create(channels, orders, bin_limits, subgrid_params)
->>>>>>> 4b67c34e
+        g = pineappl.grid.Grid(channels, orders, bin_limits, subgrid_params)
         return g
 
     def test_init(self):
