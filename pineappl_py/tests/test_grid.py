import pineappl

import numpy as np


class TestOrder:
    def test_init(self):
        args = (2, 1, 0, 1)
        o = pineappl.grid.Order(*args)

        assert isinstance(o, pineappl.grid.Order)
        assert isinstance(o.raw, pineappl.pineappl.PyOrder)
        assert o.as_tuple() == args


class TestGrid:
    def fake_grid(self):
        lumis = [pineappl.lumi.LumiEntry([(1, 21, 0.1)])]
        orders = [pineappl.grid.Order(3, 0, 0, 0)]
        bin_limits = np.array([1e-7, 1e-3, 1])
        subgrid_params = pineappl.subgrid.SubgridParams()
        g = pineappl.grid.Grid.create(lumis, orders, bin_limits, subgrid_params)
        return g

    def test_init(self):
        g = self.fake_grid()
        assert isinstance(g, pineappl.grid.Grid)
        assert isinstance(g.raw, pineappl.pineappl.PyGrid)
        # orders
        assert len(g.orders()) == 1
        assert g.orders()[0].as_tuple() == (3, 0, 0, 0)

    def test_set_subgrid(self):
        g = self.fake_grid()

        # DIS grid
        xs = np.linspace(0.1, 1.0, 5)
        vs = np.random.rand(len(xs))
        subgrid = pineappl.import_only_subgrid.ImportOnlySubgridV1(
            vs[np.newaxis, :, np.newaxis],
            np.array([90.0]),
            np.array(xs),
            np.array([1.0]),
        )
        g.set_subgrid(0, 0, 0, subgrid)

        # let's mix it for fun with an hadronic one
        x1s = np.linspace(0.1, 1, 2)
        x2s = np.linspace(0.5, 1, 2)
        Q2s = np.linspace(10, 20, 2)
        subgrid = pineappl.import_only_subgrid.ImportOnlySubgridV1(
            np.random.rand(len(Q2s), len(x1s), len(x2s)), Q2s, x1s, x2s
        )
        g.set_subgrid(0, 1, 0, subgrid)
        g.optimize()

    def test_set_key_value(self):
        g = self.fake_grid()
        g.set_key_value("bla", "blub")
        g.set_key_value('"', "'")
        g.set_key_value("äöü", "ß\\")

    def test_bins(self):
        g = self.fake_grid()
        # 1D
<<<<<<< HEAD
        normalizations = np.array([1.0] * 2)
=======
        normalizations = [1.0] * 2
>>>>>>> d0d7bab8
        limits = [(1, 1), (2, 2)]
        remapper = pineappl.bin.BinRemapper(normalizations, limits)
        g.set_remapper(remapper)
        assert g.bin_dimensions() == 1
        np.testing.assert_allclose(g.bin_left(0), [1, 2])
        np.testing.assert_allclose(g.bin_right(0), [1, 2])
        # 2D
        limits = [(1, 2), (2, 3), (2, 4), (3, 5)]
        remapper = pineappl.bin.BinRemapper(normalizations, limits)
        g.set_remapper(remapper)
        assert g.bin_dimensions() == 2
        np.testing.assert_allclose(g.bin_left(0), [1, 2])
        np.testing.assert_allclose(g.bin_right(0), [2, 4])
        np.testing.assert_allclose(g.bin_left(1), [2, 3])
        np.testing.assert_allclose(g.bin_right(1), [3, 5])

    def test_convolute_with_one(self):
        g = self.fake_grid()

        # DIS grid
        xs = np.linspace(0.5, 1.0, 5)
        vs = xs.copy()
        subgrid = pineappl.import_only_subgrid.ImportOnlySubgridV1(
            vs[np.newaxis, :, np.newaxis],
            np.array([90.0]),
            xs,
            np.array([1.0]),
        )
        g.set_subgrid(0, 0, 0, subgrid)
        np.testing.assert_allclose(
            g.convolute_with_one(2212, lambda pid, x, q2: 0.0, lambda q2: 0.0),
<<<<<<< HEAD
            np.array([0.0] * 2),
        )
        np.testing.assert_allclose(
            g.convolute_with_one(2212, lambda pid, x, q2: 1, lambda q2: 1.0),
            np.array([5e6 / 9999, 0.0]),
        )
        np.testing.assert_allclose(
            g.convolute_with_one(2212, lambda pid, x, q2: 1, lambda q2: 2.0),
            np.array([2 ** 3 * 5e6 / 9999, 0.0]),
=======
            [0.0] * 2,
        )
        np.testing.assert_allclose(
            g.convolute_with_one(2212, lambda pid, x, q2: 1, lambda q2: 1.0),
            [5e6 / 9999, 0.0],
        )
        np.testing.assert_allclose(
            g.convolute_with_one(2212, lambda pid, x, q2: 1, lambda q2: 2.0),
            [2 ** 3 * 5e6 / 9999, 0.0],
>>>>>>> d0d7bab8
        )

    def test_axes(self):
        g = self.fake_grid()

        # add 2 DIS grids
        xs = np.linspace(0.5, 1.0, 5)
        vs = np.random.rand(len(xs))
        subgrid = pineappl.import_only_subgrid.ImportOnlySubgridV1(
            vs[np.newaxis, :, np.newaxis],
<<<<<<< HEAD
            np.array([90.0]),
=======
            [90.0],
>>>>>>> d0d7bab8
            xs,
            np.array([1.0]),
        )
        g.set_subgrid(0, 0, 0, subgrid)
        vs2 = np.random.rand(len(xs))
        subgrid = pineappl.import_only_subgrid.ImportOnlySubgridV1(
            vs2[np.newaxis, :, np.newaxis],
<<<<<<< HEAD
            np.array([100.0]),
=======
            [100.0],
>>>>>>> d0d7bab8
            xs,
            np.array([1.0]),
        )
        g.set_subgrid(0, 1, 0, subgrid)
        # now get the thing
        ei = g.axes()

        np.testing.assert_allclose(ei[0], xs)
        np.testing.assert_allclose(ei[1], [])
        np.testing.assert_allclose(ei[2], [90.0, 100.0])

    def test_io(self, tmp_path):
        g = self.fake_grid()
        p = tmp_path / "test.pineappl"
        p.write_text("")
        g.write(str(p))
        gg = pineappl.grid.Grid.read(p)
        assert isinstance(gg, pineappl.grid.Grid)
        ggg = pineappl.grid.Grid.read(str(p))

    def test_convolute_eko(self):
        g = self.fake_grid()
        fake_eko = {
            "q2_ref": 1.0,
            "targetpids": [1],
            "targetgrid": [0.1, 1.0],
            "inputpids": [1],
            "inputgrid": [0.1, 1.0],
            "interpolation_xgrid": [0.1, 1.0],
            "Q2grid": {90: {"operators": np.random.rand(1, 2, 1, 2), "alphas": 1.0}},
        }
        g.set_key_value("lumi_id_types", "pdg_mc_ids")
        fk = g.convolute_eko(fake_eko)
        assert isinstance(fk.raw, pineappl.pineappl.PyFkTable)<|MERGE_RESOLUTION|>--- conflicted
+++ resolved
@@ -63,11 +63,7 @@
     def test_bins(self):
         g = self.fake_grid()
         # 1D
-<<<<<<< HEAD
-        normalizations = np.array([1.0] * 2)
-=======
         normalizations = [1.0] * 2
->>>>>>> d0d7bab8
         limits = [(1, 1), (2, 2)]
         remapper = pineappl.bin.BinRemapper(normalizations, limits)
         g.set_remapper(remapper)
@@ -99,17 +95,6 @@
         g.set_subgrid(0, 0, 0, subgrid)
         np.testing.assert_allclose(
             g.convolute_with_one(2212, lambda pid, x, q2: 0.0, lambda q2: 0.0),
-<<<<<<< HEAD
-            np.array([0.0] * 2),
-        )
-        np.testing.assert_allclose(
-            g.convolute_with_one(2212, lambda pid, x, q2: 1, lambda q2: 1.0),
-            np.array([5e6 / 9999, 0.0]),
-        )
-        np.testing.assert_allclose(
-            g.convolute_with_one(2212, lambda pid, x, q2: 1, lambda q2: 2.0),
-            np.array([2 ** 3 * 5e6 / 9999, 0.0]),
-=======
             [0.0] * 2,
         )
         np.testing.assert_allclose(
@@ -118,8 +103,7 @@
         )
         np.testing.assert_allclose(
             g.convolute_with_one(2212, lambda pid, x, q2: 1, lambda q2: 2.0),
-            [2 ** 3 * 5e6 / 9999, 0.0],
->>>>>>> d0d7bab8
+            [2**3 * 5e6 / 9999, 0.0],
         )
 
     def test_axes(self):
@@ -130,11 +114,7 @@
         vs = np.random.rand(len(xs))
         subgrid = pineappl.import_only_subgrid.ImportOnlySubgridV1(
             vs[np.newaxis, :, np.newaxis],
-<<<<<<< HEAD
-            np.array([90.0]),
-=======
             [90.0],
->>>>>>> d0d7bab8
             xs,
             np.array([1.0]),
         )
@@ -142,11 +122,7 @@
         vs2 = np.random.rand(len(xs))
         subgrid = pineappl.import_only_subgrid.ImportOnlySubgridV1(
             vs2[np.newaxis, :, np.newaxis],
-<<<<<<< HEAD
-            np.array([100.0]),
-=======
             [100.0],
->>>>>>> d0d7bab8
             xs,
             np.array([1.0]),
         )
@@ -165,7 +141,7 @@
         g.write(str(p))
         gg = pineappl.grid.Grid.read(p)
         assert isinstance(gg, pineappl.grid.Grid)
-        ggg = pineappl.grid.Grid.read(str(p))
+        _ = pineappl.grid.Grid.read(str(p))
 
     def test_convolute_eko(self):
         g = self.fake_grid()
