--- conflicted
+++ resolved
@@ -19,13 +19,12 @@
       # checkout@v4 uses a newer version of Node that's incompatible with our container's GLIBC
       - uses: actions/checkout@v3
 
-<<<<<<< HEAD
       - name: Get test data
         id: cache-test-data
         uses: actions/cache@v3
         with:
           path: test-data
-          key: test-data-v8
+          key: test-data-v11
       - name: Download test data
         if: steps.cache-test-data.outputs.cache-hit != 'true'
         run: |
@@ -44,6 +43,8 @@
           curl -s -C - -O 'https://data.nnpdf.science/pineappl/test-data/LHCB_WP_7TEV_old.pineappl.lz4'
           curl -s -C - -O 'https://data.nnpdf.science/pineappl/test-data/LHCB_WP_7TEV.pineappl.lz4'
           curl -s -C - -O 'https://data.nnpdf.science/pineappl/test-data/LHCB_WP_7TEV.tar'
+          curl -s -C - -O 'https://data.nnpdf.science/pineappl/test-data/LHCB_WP_7TEV_v2.tar'
+          curl -s -C - -O 'https://data.nnpdf.science/pineappl/test-data/LHCB_WP_7TEV_v2_xif_2.tar'
           curl -s -C - -O 'https://data.nnpdf.science/pineappl/test-data/NJetEvents_0-0-2.tab.gz'
           curl -s -C - -O 'https://data.nnpdf.science/pineappl/test-data/NUTEV_CC_NU_FE_SIGMARED.pineappl.lz4'
           curl -s -C - -O 'https://data.nnpdf.science/pineappl/test-data/NUTEV_CC_NU_FE_SIGMARED.tar'
@@ -53,43 +54,6 @@
           curl -s -C - -O 'https://ploughshare.web.cern.ch/ploughshare/db/applfast/applfast-h1-dijets-appl-arxiv-0010054/grids/applfast-h1-dijets-appl-arxiv-0010054-xsec000.appl'
           curl -s -C - -O 'https://ploughshare.web.cern.ch/ploughshare/db/applfast/applfast-h1-incjets-fnlo-arxiv-0706.3722/grids/applfast-h1-incjets-fnlo-arxiv-0706.3722-xsec000.tab.gz'
           curl -s -C - -O 'https://ploughshare.web.cern.ch/ploughshare/db/atlas/atlas-atlas-wpm-arxiv-1109.5141/grids/atlas-atlas-wpm-arxiv-1109.5141-xsec001.appl'
-=======
-    - name: Get test data
-      id: cache-test-data
-      uses: actions/cache@v3
-      with:
-        path: test-data
-        key: test-data-v11
-    - name: Download test data
-      if: steps.cache-test-data.outputs.cache-hit != 'true'
-      run: |
-        test -d test-data || mkdir test-data
-        cd test-data
-        curl -s -C - -O 'https://data.nnpdf.science/pineappl/test-data/ATLASWPT11-Wplus_tot.appl'
-        curl -s -C - -O 'https://data.nnpdf.science/pineappl/test-data/CMS_TTB_8TEV_2D_TTM_TRAP_TOT-opt.pineappl.lz4'
-        curl -s -C - -O 'https://data.nnpdf.science/pineappl/test-data/CMS_TTB_8TEV_2D_TTM_TRAP_TOT.tar'
-        curl -s -C - -O 'https://data.nnpdf.science/pineappl/test-data/E906nlo_bin_00.pineappl.lz4'
-        curl -s -C - -O 'https://data.nnpdf.science/pineappl/test-data/E906nlo_bin_00.tar'
-        curl -s -C - -O 'https://data.nnpdf.science/pineappl/test-data/FK_ATLASTTBARTOT13TEV.dat'
-        curl -s -C - -O 'https://data.nnpdf.science/pineappl/test-data/FK_POSXDQ.dat'
-        curl -s -C - -O 'https://data.nnpdf.science/pineappl/test-data/LHCBWZMU7TEV_PI_part1.appl'
-        curl -s -C - -O 'https://data.nnpdf.science/pineappl/test-data/LHCB_DY_8TEV.pineappl.lz4'
-        curl -s -C - -O 'https://data.nnpdf.science/pineappl/test-data/LHCB_DY_8TEV.tar'
-        curl -s -C - -O 'https://data.nnpdf.science/pineappl/test-data/LHCB_WP_7TEV_old.pineappl.lz4'
-        curl -s -C - -O 'https://data.nnpdf.science/pineappl/test-data/LHCB_WP_7TEV.pineappl.lz4'
-        curl -s -C - -O 'https://data.nnpdf.science/pineappl/test-data/LHCB_WP_7TEV.tar'
-        curl -s -C - -O 'https://data.nnpdf.science/pineappl/test-data/LHCB_WP_7TEV_v2.tar'
-        curl -s -C - -O 'https://data.nnpdf.science/pineappl/test-data/LHCB_WP_7TEV_v2_xif_2.tar'
-        curl -s -C - -O 'https://data.nnpdf.science/pineappl/test-data/NJetEvents_0-0-2.tab.gz'
-        curl -s -C - -O 'https://data.nnpdf.science/pineappl/test-data/NUTEV_CC_NU_FE_SIGMARED.pineappl.lz4'
-        curl -s -C - -O 'https://data.nnpdf.science/pineappl/test-data/NUTEV_CC_NU_FE_SIGMARED.tar'
-        curl -s -C - -O 'https://data.nnpdf.science/dy_high_mass/CMS_DY_14TEV_MLL_6000_COSTH.pineappl.lz4'
-        curl -s -C - -O 'https://data.nnpdf.science/dy_high_mass/NNPDF_DY_14TEV_BSM_AFB.pineappl.lz4'
-        curl -s -C - -O 'https://ploughshare.web.cern.ch/ploughshare/db/applfast/applfast-atlas-dijets-fnlo-arxiv-1312.3524/grids/applfast-atlas-dijets-fnlo-arxiv-1312.3524-xsec000.tab.gz'
-        curl -s -C - -O 'https://ploughshare.web.cern.ch/ploughshare/db/applfast/applfast-h1-dijets-appl-arxiv-0010054/grids/applfast-h1-dijets-appl-arxiv-0010054-xsec000.appl'
-        curl -s -C - -O 'https://ploughshare.web.cern.ch/ploughshare/db/applfast/applfast-h1-incjets-fnlo-arxiv-0706.3722/grids/applfast-h1-incjets-fnlo-arxiv-0706.3722-xsec000.tab.gz'
-        curl -s -C - -O 'https://ploughshare.web.cern.ch/ploughshare/db/atlas/atlas-atlas-wpm-arxiv-1109.5141/grids/atlas-atlas-wpm-arxiv-1109.5141-xsec001.appl'
->>>>>>> ad42065a
 
       - name: Set RUSTDOCFLAGS
         run: |
