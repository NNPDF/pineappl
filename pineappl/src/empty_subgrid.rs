--- conflicted
+++ resolved
@@ -25,13 +25,8 @@
         unreachable!();
     }
 
-<<<<<<< HEAD
-    fn q2_grid(&self) -> Cow<[f64]> {
+    fn mu2_grid(&self) -> Cow<[Mu2]> {
         Cow::Borrowed(&[])
-=======
-    fn mu2_grid(&self) -> Cow<[Mu2]> {
-        unreachable!();
->>>>>>> 7be49735
     }
 
     fn x1_grid(&self) -> Cow<[f64]> {
@@ -92,12 +87,7 @@
 
     #[test]
     fn q2_grid() {
-<<<<<<< HEAD
-        assert!(EmptySubgridV1::default().q2_grid().is_empty());
-=======
-        let subgrid = EmptySubgridV1::default();
-        subgrid.mu2_grid();
->>>>>>> 7be49735
+        assert!(EmptySubgridV1::default().mu2_grid().is_empty());
     }
 
     #[test]
