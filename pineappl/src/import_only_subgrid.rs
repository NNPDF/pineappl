//! TODO

use super::grid::Ntuple;
use super::lagrange_subgrid::{self, LagrangeSubgridV2};
use super::sparse_array3::SparseArray3;
<<<<<<< HEAD
use super::subgrid::{Mu2, Stats, Subgrid, SubgridEnum, SubgridIndexedIter};
use ndarray::Axis;
=======
use super::subgrid::{Mu2, Stats, Subgrid, SubgridEnum, SubgridIter};
use ndarray::{s, Axis};
>>>>>>> d18358bf
use serde::{Deserialize, Serialize};
use std::borrow::Cow;
use std::mem;

/// TODO
#[derive(Clone, Deserialize, Serialize)]
pub struct ImportOnlySubgridV1 {
    array: SparseArray3<f64>,
    q2_grid: Vec<f64>,
    x1_grid: Vec<f64>,
    x2_grid: Vec<f64>,
}

impl ImportOnlySubgridV1 {
    /// Constructor.
    #[must_use]
    pub fn new(
        array: SparseArray3<f64>,
        q2_grid: Vec<f64>,
        x1_grid: Vec<f64>,
        x2_grid: Vec<f64>,
    ) -> Self {
        Self {
            array,
            q2_grid,
            x1_grid,
            x2_grid,
        }
    }

    /// Return the array containing the numerical values of the grid.
    pub fn array_mut(&mut self) -> &mut SparseArray3<f64> {
        &mut self.array
    }
}

impl Subgrid for ImportOnlySubgridV1 {
    fn convolute(
        &self,
        _: &[f64],
        _: &[f64],
        _: &[Mu2],
        lumi: &mut dyn FnMut(usize, usize, usize) -> f64,
    ) -> f64 {
        self.array
            .indexed_iter()
            .map(|((imu2, ix1, ix2), sigma)| sigma * lumi(ix1, ix2, imu2))
            .sum()
    }

    fn fill(&mut self, _: &Ntuple<f64>) {
        panic!("ImportOnlySubgridV1 doesn't support the fill operation");
    }

    fn mu2_grid(&self) -> Cow<[Mu2]> {
        self.q2_grid
            .iter()
            .copied()
            .map(|q2| Mu2 { ren: q2, fac: q2 })
            .collect()
    }

    fn x1_grid(&self) -> Cow<[f64]> {
        Cow::Borrowed(&self.x1_grid)
    }

    fn x2_grid(&self) -> Cow<[f64]> {
        Cow::Borrowed(&self.x2_grid)
    }

    fn is_empty(&self) -> bool {
        self.array.is_empty()
    }

    fn merge(&mut self, other: &mut SubgridEnum, transpose: bool) {
        if let SubgridEnum::ImportOnlySubgridV1(other_grid) = other {
            if self.array.is_empty() && !transpose {
                mem::swap(&mut self.array, &mut other_grid.array);
            } else {
                // TODO: the general case isn't implemented
                assert!(self.x1_grid() == other_grid.x1_grid());
                assert!(self.x2_grid() == other_grid.x2_grid());

                for (other_index, mu2) in other_grid.mu2_grid().iter().enumerate() {
                    // the following should always be the case
                    assert_eq!(mu2.ren, mu2.fac);
                    let q2 = &mu2.ren;

                    let index = match self
                        .q2_grid
                        .binary_search_by(|val| val.partial_cmp(q2).unwrap())
                    {
                        Ok(index) => index,
                        Err(index) => {
                            self.q2_grid.insert(index, *q2);
                            self.array.increase_x_at(index);
                            index
                        }
                    };

                    for ((_, j, k), value) in other_grid
                        .array
                        .indexed_iter()
                        .filter(|&((i, _, _), _)| i == other_index)
                    {
                        let (j, k) = if transpose { (k, j) } else { (j, k) };
                        self.array[[index, j, k]] += value;
                    }
                }
            }
        } else {
            todo!();
        }
    }

    fn scale(&mut self, factor: f64) {
        if factor == 0.0 {
            self.array.clear();
        } else {
            self.array.iter_mut().for_each(|x| *x *= factor);
        }
    }

    fn symmetrize(&mut self) {
        let mut new_array =
            SparseArray3::new(self.q2_grid.len(), self.x1_grid.len(), self.x2_grid.len());

        for ((i, j, k), sigma) in self.array.indexed_iter().filter(|((_, j, k), _)| k >= j) {
            new_array[[i, j, k]] = sigma;
        }
        // do not change the diagonal entries (k==j)
        for ((i, j, k), sigma) in self.array.indexed_iter().filter(|((_, j, k), _)| k < j) {
            new_array[[i, k, j]] += sigma;
        }

        mem::swap(&mut self.array, &mut new_array);
    }

    fn clone_empty(&self) -> SubgridEnum {
        Self {
            array: SparseArray3::new(self.q2_grid.len(), self.x1_grid.len(), self.x2_grid.len()),
            q2_grid: self.q2_grid.clone(),
            x1_grid: self.x1_grid.clone(),
            x2_grid: self.x2_grid.clone(),
        }
        .into()
    }

    fn indexed_iter(&self) -> SubgridIndexedIter {
        Box::new(self.array.indexed_iter())
    }

    fn stats(&self) -> Stats {
        Stats {
            total: self.q2_grid.len() * self.x1_grid.len() * self.x2_grid.len(),
            allocated: self.array.len() + self.array.zeros(),
            zeros: self.array.zeros(),
            overhead: self.array.overhead(),
            bytes_per_value: mem::size_of::<f64>(),
        }
    }
}

/// TODO
#[derive(Clone, Deserialize, Serialize)]
pub struct ImportOnlySubgridV2 {
    array: SparseArray3<f64>,
    mu2_grid: Vec<Mu2>,
    x1_grid: Vec<f64>,
    x2_grid: Vec<f64>,
}

impl ImportOnlySubgridV2 {
    /// Constructor.
    #[must_use]
    pub fn new(
        array: SparseArray3<f64>,
        mu2_grid: Vec<Mu2>,
        x1_grid: Vec<f64>,
        x2_grid: Vec<f64>,
    ) -> Self {
        Self {
            array,
            mu2_grid,
            x1_grid,
            x2_grid,
        }
    }

    /// Return the array containing the numerical values of the grid.
    pub fn array_mut(&mut self) -> &mut SparseArray3<f64> {
        &mut self.array
    }
}

impl Subgrid for ImportOnlySubgridV2 {
    fn convolute(
        &self,
        _: &[f64],
        _: &[f64],
        _: &[Mu2],
        lumi: &mut dyn FnMut(usize, usize, usize) -> f64,
    ) -> f64 {
        self.array
            .indexed_iter()
            .map(|((imu2, ix1, ix2), sigma)| sigma * lumi(ix1, ix2, imu2))
            .sum()
    }

    fn fill(&mut self, _: &Ntuple<f64>) {
        panic!("ImportOnlySubgridV2 doesn't support the fill operation");
    }

    fn mu2_grid(&self) -> Cow<[Mu2]> {
        Cow::Borrowed(&self.mu2_grid)
    }

    fn x1_grid(&self) -> Cow<[f64]> {
        Cow::Borrowed(&self.x1_grid)
    }

    fn x2_grid(&self) -> Cow<[f64]> {
        Cow::Borrowed(&self.x2_grid)
    }

    fn is_empty(&self) -> bool {
        self.array.is_empty()
    }

    fn merge(&mut self, other: &mut SubgridEnum, transpose: bool) {
        if let SubgridEnum::ImportOnlySubgridV2(other_grid) = other {
            if self.array.is_empty() && !transpose {
                mem::swap(&mut self.array, &mut other_grid.array);
            } else {
                if self.x1_grid() != other_grid.x1_grid() || self.x2_grid() != other_grid.x2_grid()
                {
                    let mut x1_grid = self.x1_grid.clone();
                    let mut x2_grid = self.x2_grid.clone();

                    x1_grid.extend_from_slice(&other_grid.x1_grid());
                    x1_grid.sort_by(|a, b| a.partial_cmp(b).unwrap());
                    x1_grid.dedup();
                    x2_grid.extend_from_slice(&other_grid.x2_grid());
                    x2_grid.sort_by(|a, b| a.partial_cmp(b).unwrap());
                    x2_grid.dedup();

                    let mut array =
                        SparseArray3::new(self.array.dimensions().0, x1_grid.len(), x2_grid.len());

                    for ((i, j, k), value) in self.array.indexed_iter() {
                        let target_j = x1_grid
                            .iter()
                            .position(|&x| x == self.x1_grid[j])
                            .unwrap_or_else(|| unreachable!());
                        let target_k = x2_grid
                            .iter()
                            .position(|&x| x == self.x2_grid[k])
                            .unwrap_or_else(|| unreachable!());

                        array[[i, target_j, target_k]] = value;
                    }

                    self.array = array;
                    self.x1_grid = x1_grid;
                    self.x2_grid = x2_grid;
                }

                for (other_index, mu2) in other_grid.mu2_grid().iter().enumerate() {
                    let index = match self
                        .mu2_grid
                        .binary_search_by(|val| val.partial_cmp(mu2).unwrap())
                    {
                        Ok(index) => index,
                        Err(index) => {
                            self.mu2_grid.insert(index, mu2.clone());
                            self.array.increase_x_at(index);
                            index
                        }
                    };

                    for ((_, j, k), value) in other_grid
                        .array
                        .indexed_iter()
                        .filter(|&((i, _, _), _)| i == other_index)
                    {
                        let (j, k) = if transpose { (k, j) } else { (j, k) };
                        let target_j = self
                            .x1_grid
                            .iter()
                            .position(|&x| x == other_grid.x1_grid()[j])
                            .unwrap_or_else(|| unreachable!());
                        let target_k = self
                            .x2_grid
                            .iter()
                            .position(|&x| x == other_grid.x2_grid()[k])
                            .unwrap_or_else(|| unreachable!());

                        self.array[[index, target_j, target_k]] += value;
                    }
                }
            }
        } else {
            todo!();
        }
    }

    fn scale(&mut self, factor: f64) {
        if factor == 0.0 {
            self.array.clear();
        } else {
            self.array.iter_mut().for_each(|x| *x *= factor);
        }
    }

    fn symmetrize(&mut self) {
        let mut new_array =
            SparseArray3::new(self.mu2_grid.len(), self.x1_grid.len(), self.x2_grid.len());

        for ((i, j, k), sigma) in self.array.indexed_iter().filter(|((_, j, k), _)| k >= j) {
            new_array[[i, j, k]] = sigma;
        }
        // do not change the diagonal entries (k==j)
        for ((i, j, k), sigma) in self.array.indexed_iter().filter(|((_, j, k), _)| k < j) {
            new_array[[i, k, j]] += sigma;
        }

        mem::swap(&mut self.array, &mut new_array);
    }

    fn clone_empty(&self) -> SubgridEnum {
        Self {
            array: SparseArray3::new(self.mu2_grid.len(), self.x1_grid.len(), self.x2_grid.len()),
            mu2_grid: self.mu2_grid.clone(),
            x1_grid: self.x1_grid.clone(),
            x2_grid: self.x2_grid.clone(),
        }
        .into()
    }

    fn indexed_iter(&self) -> SubgridIndexedIter {
        Box::new(self.array.indexed_iter())
    }

    fn stats(&self) -> Stats {
        Stats {
            total: self.mu2_grid.len() * self.x1_grid.len() * self.x2_grid.len(),
            allocated: self.array.len() + self.array.zeros(),
            zeros: self.array.zeros(),
            overhead: self.array.overhead(),
            bytes_per_value: mem::size_of::<f64>(),
        }
    }
}

impl From<&LagrangeSubgridV2> for ImportOnlySubgridV2 {
    fn from(subgrid: &LagrangeSubgridV2) -> Self {
        // figure out the tightest x1-x2 boundaries for this subgrid
        let (x1_range, x2_range) = subgrid.iter().fold(
            (subgrid.x1_grid().len()..0, subgrid.x2_grid().len()..0),
            |prev, ((_, ix1, ix2), _)| {
                (
                    prev.0.start.min(ix1)..prev.0.end.max(ix1 + 1),
                    prev.1.start.min(ix2)..prev.1.end.max(ix2 + 1),
                )
            },
        );

        let array = subgrid.grid.as_ref().map_or_else(
            || SparseArray3::new(subgrid.ntau, subgrid.ny1, subgrid.ny2),
            // in the following case we should optimize when ny2 > ny1
            |array| {
                let reweight_x1: Vec<_> = subgrid.x1_grid()[x1_range.clone()]
                    .iter()
                    .map(|x| lagrange_subgrid::weightfun(*x))
                    .collect();
                let reweight_x2: Vec<_> = subgrid.x2_grid()[x2_range.clone()]
                    .iter()
                    .map(|x| lagrange_subgrid::weightfun(*x))
                    .collect();

                if subgrid.static_q2 > 0.0 {
                    // in this case we've detected a static scale for this bin and we can collapse
                    // the Q^2 axis into a single bin

                    let mut array = array
                        .slice(s![.., x1_range.clone(), x2_range.clone()])
                        .sum_axis(Axis(0))
                        .into_shape((1, x1_range.len(), x2_range.len()))
                        .unwrap();
                    for ((_, ix1, ix2), entry) in array.indexed_iter_mut() {
                        *entry *= reweight_x1[ix1] * reweight_x2[ix2];
                    }
                    SparseArray3::from_ndarray(array.view(), 0, 1)
                } else {
                    let mut array = array
                        .slice(s![.., x1_range.clone(), x2_range.clone()])
                        .into_owned();
                    for ((_, ix1, ix2), entry) in array.indexed_iter_mut() {
                        *entry *= reweight_x1[ix1] * reweight_x2[ix2];
                    }
                    SparseArray3::from_ndarray(array.view(), 0, subgrid.itaumax - subgrid.itaumin)
                }
            },
        );
        let mu2_grid = if subgrid.static_q2 > 0.0 {
            vec![Mu2 {
                ren: subgrid.static_q2,
                fac: subgrid.static_q2,
            }]
        } else {
            subgrid
                .mu2_grid()
                .iter()
                .skip(subgrid.itaumin)
                .take(subgrid.itaumax - subgrid.itaumin)
                .map(|mu2| Mu2 {
                    ren: mu2.ren,
                    fac: mu2.fac,
                })
                .collect()
        };
        let x1_grid = subgrid.x1_grid()[x1_range].to_vec();
        let x2_grid = subgrid.x2_grid()[x2_range].to_vec();

        Self {
            array,
            mu2_grid,
            x1_grid,
            x2_grid,
        }
    }
}

#[cfg(test)]
mod tests {
    use super::*;
    use crate::subgrid::{ExtraSubgridParams, SubgridParams};
    use float_cmp::assert_approx_eq;
    use rand::distributions::{Distribution, Uniform};
    use rand::Rng;
    use rand_pcg::Pcg64;

    #[test]
    fn test_v1() {
        let x = vec![
            0.015625, 0.03125, 0.0625, 0.125, 0.1875, 0.25, 0.375, 0.5, 0.75, 1.0,
        ];
        let mut grid1: SubgridEnum = ImportOnlySubgridV1::new(
            SparseArray3::new(1, 10, 10),
            vec![0.0],
            x.clone(),
            x.clone(),
        )
        .into();

        assert_eq!(
            grid1.stats(),
            Stats {
                total: 100,
                allocated: 0,
                zeros: 0,
                overhead: 2,
                bytes_per_value: 8,
            }
        );

        let mu2 = vec![Mu2 { ren: 0.0, fac: 0.0 }];

        assert_eq!(grid1.mu2_grid().as_ref(), mu2);
        assert_eq!(grid1.x1_grid().as_ref(), x);
        assert_eq!(grid1.x2_grid(), grid1.x1_grid());

        assert!(grid1.is_empty());

        // only use exactly representable numbers here so that we can avoid using approx_eq
        if let SubgridEnum::ImportOnlySubgridV1(ref mut x) = grid1 {
            x.array_mut()[[0, 1, 2]] = 1.0;
            x.array_mut()[[0, 1, 3]] = 2.0;
            x.array_mut()[[0, 4, 3]] = 4.0;
            x.array_mut()[[0, 7, 1]] = 8.0;
        } else {
            unreachable!();
        }

        assert!(!grid1.is_empty());

        assert_eq!(grid1.indexed_iter().nth(0), Some(((0, 1, 2), 1.0)));
        assert_eq!(grid1.indexed_iter().nth(1), Some(((0, 1, 3), 2.0)));
        assert_eq!(grid1.indexed_iter().nth(2), Some(((0, 4, 3), 4.0)));
        assert_eq!(grid1.indexed_iter().nth(3), Some(((0, 7, 1), 8.0)));

        // symmetric luminosity function
        let lumi =
            &mut (|ix1, ix2, _| x[ix1] * x[ix2]) as &mut dyn FnMut(usize, usize, usize) -> f64;

        assert_eq!(grid1.convolute(&x, &x, &mu2, lumi), 0.228515625);

        // create grid with transposed entries, but different q2
        let mut grid2: SubgridEnum = ImportOnlySubgridV1::new(
            SparseArray3::new(1, 10, 10),
            vec![1.0],
            x.clone(),
            x.clone(),
        )
        .into();
        if let SubgridEnum::ImportOnlySubgridV1(ref mut x) = grid2 {
            x.array_mut()[[0, 2, 1]] = 1.0;
            x.array_mut()[[0, 3, 1]] = 2.0;
            x.array_mut()[[0, 3, 4]] = 4.0;
            x.array_mut()[[0, 1, 7]] = 8.0;
        } else {
            unreachable!();
        }
        assert_eq!(grid2.convolute(&x, &x, &mu2, lumi), 0.228515625);

        assert_eq!(grid2.indexed_iter().nth(0), Some(((0, 1, 7), 8.0)));
        assert_eq!(grid2.indexed_iter().nth(1), Some(((0, 2, 1), 1.0)));
        assert_eq!(grid2.indexed_iter().nth(2), Some(((0, 3, 1), 2.0)));
        assert_eq!(grid2.indexed_iter().nth(3), Some(((0, 3, 4), 4.0)));

        grid1.merge(&mut grid2, false);

        assert_eq!(grid1.convolute(&x, &x, &mu2, lumi), 2.0 * 0.228515625);

        let mut grid1 = {
            let mut g = grid1.clone_empty();
            g.merge(&mut grid1, false);
            g
        };

        // the luminosity function is symmetric, so after symmetrization the result must be
        // unchanged
        grid1.symmetrize();
        assert_eq!(grid1.convolute(&x, &x, &mu2, lumi), 2.0 * 0.228515625);

        grid1.scale(2.0);
        assert_eq!(grid1.convolute(&x, &x, &mu2, lumi), 4.0 * 0.228515625);

        assert_eq!(
            grid1.stats(),
            Stats {
                total: 200,
                allocated: 14,
                zeros: 6,
                overhead: 42,
                bytes_per_value: 8,
            }
        );
    }

    #[test]
    fn test_v2() {
        let x = vec![
            0.015625, 0.03125, 0.0625, 0.125, 0.1875, 0.25, 0.375, 0.5, 0.75, 1.0,
        ];
        let mut grid1: SubgridEnum = ImportOnlySubgridV2::new(
            SparseArray3::new(1, 10, 10),
            vec![Mu2 { ren: 0.0, fac: 0.0 }],
            x.clone(),
            x.clone(),
        )
        .into();

        let mu2 = vec![Mu2 { ren: 0.0, fac: 0.0 }];

        assert_eq!(grid1.mu2_grid().as_ref(), mu2);
        assert_eq!(grid1.x1_grid().as_ref(), x);
        assert_eq!(grid1.x2_grid(), grid1.x1_grid());

        assert!(grid1.is_empty());

        // only use exactly representable numbers here so that we can avoid using approx_eq
        if let SubgridEnum::ImportOnlySubgridV2(ref mut x) = grid1 {
            x.array_mut()[[0, 1, 2]] = 1.0;
            x.array_mut()[[0, 1, 3]] = 2.0;
            x.array_mut()[[0, 4, 3]] = 4.0;
            x.array_mut()[[0, 7, 1]] = 8.0;
        } else {
            unreachable!();
        }

        assert!(!grid1.is_empty());

        assert_eq!(grid1.indexed_iter().nth(0), Some(((0, 1, 2), 1.0)));
        assert_eq!(grid1.indexed_iter().nth(1), Some(((0, 1, 3), 2.0)));
        assert_eq!(grid1.indexed_iter().nth(2), Some(((0, 4, 3), 4.0)));
        assert_eq!(grid1.indexed_iter().nth(3), Some(((0, 7, 1), 8.0)));

        // symmetric luminosity function
        let lumi =
            &mut (|ix1, ix2, _| x[ix1] * x[ix2]) as &mut dyn FnMut(usize, usize, usize) -> f64;

        assert_eq!(grid1.convolute(&x, &x, &mu2, lumi), 0.228515625);

        // create grid with transposed entries, but different q2
        let mut grid2: SubgridEnum = ImportOnlySubgridV2::new(
            SparseArray3::new(1, 10, 10),
            vec![Mu2 { ren: 1.0, fac: 1.0 }],
            x.clone(),
            x.clone(),
        )
        .into();
        if let SubgridEnum::ImportOnlySubgridV2(ref mut x) = grid2 {
            x.array_mut()[[0, 2, 1]] = 1.0;
            x.array_mut()[[0, 3, 1]] = 2.0;
            x.array_mut()[[0, 3, 4]] = 4.0;
            x.array_mut()[[0, 1, 7]] = 8.0;
        } else {
            unreachable!();
        }
        assert_eq!(grid2.convolute(&x, &x, &mu2, lumi), 0.228515625);

        assert_eq!(grid2.indexed_iter().nth(0), Some(((0, 1, 7), 8.0)));
        assert_eq!(grid2.indexed_iter().nth(1), Some(((0, 2, 1), 1.0)));
        assert_eq!(grid2.indexed_iter().nth(2), Some(((0, 3, 1), 2.0)));
        assert_eq!(grid2.indexed_iter().nth(3), Some(((0, 3, 4), 4.0)));

        grid1.merge(&mut grid2, false);

        assert_eq!(grid1.convolute(&x, &x, &mu2, lumi), 2.0 * 0.228515625);

        let mut grid1 = {
            let mut g = grid1.clone_empty();
            g.merge(&mut grid1, false);
            g
        };

        // the luminosity function is symmetric, so after symmetrization the result must be
        // unchanged
        grid1.symmetrize();
        assert_eq!(grid1.convolute(&x, &x, &mu2, lumi), 2.0 * 0.228515625);

        grid1.scale(2.0);
        assert_eq!(grid1.convolute(&x, &x, &mu2, lumi), 4.0 * 0.228515625);

        assert_eq!(
            grid1.stats(),
            Stats {
                total: 200,
                allocated: 14,
                zeros: 6,
                overhead: 42,
                bytes_per_value: 8,
            }
        );
    }

    #[test]
    #[should_panic(expected = "ImportOnlySubgridV1 doesn't support the fill operation")]
    fn fill_panic_v1() {
        let mut grid =
            ImportOnlySubgridV1::new(SparseArray3::new(1, 1, 1), vec![1.0], vec![1.0], vec![1.0]);

        grid.fill(&Ntuple {
            x1: 0.0,
            x2: 0.0,
            q2: 0.0,
            weight: 1.0,
        });
    }

    #[test]
    #[should_panic(expected = "ImportOnlySubgridV2 doesn't support the fill operation")]
    fn fill_panic_v2() {
        let mut grid = ImportOnlySubgridV2::new(
            SparseArray3::new(1, 1, 1),
            vec![Mu2 { ren: 1.0, fac: 1.0 }],
            vec![1.0],
            vec![1.0],
        );

        grid.fill(&Ntuple {
            x1: 0.0,
            x2: 0.0,
            q2: 0.0,
            weight: 1.0,
        });
    }

    #[test]
    fn from_lagrange_subgrid_v2() {
        let mut lagrange =
            LagrangeSubgridV2::new(&SubgridParams::default(), &ExtraSubgridParams::default());

        // by default this should have 40 grid points
        assert_eq!(lagrange.mu2_grid().len(), 40);

        // only `q2` are important: they're not static and fall between two grid points
        lagrange.fill(&Ntuple {
            x1: 0.25,
            x2: 0.5,
            q2: 10000.0,
            weight: 1.0,
        });
        lagrange.fill(&Ntuple {
            x1: 0.0625,
            x2: 0.125,
            q2: 10001.0,
            weight: 1.0,
        });
        lagrange.fill(&Ntuple {
            x1: 0.5,
            x2: 0.0625,
            q2: 10002.0,
            weight: 1.0,
        });
        lagrange.fill(&Ntuple {
            x1: 0.1,
            x2: 0.2,
            q2: 10003.0,
            weight: 1.0,
        });

        let x1 = lagrange.x1_grid();
        let x2 = lagrange.x2_grid();
        let mu2 = lagrange.mu2_grid();

        let lumi = &mut (|_, _, _| 1.0) as &mut dyn FnMut(usize, usize, usize) -> f64;
        let reference = lagrange.convolute(&x1, &x2, &mu2, lumi);

        let imported = ImportOnlySubgridV2::from(&lagrange);
        let test = imported.convolute(&x1, &x2, &mu2, lumi);

        // make sure the conversion did not change the results
        assert_approx_eq!(f64, reference, test, ulps = 8);

        // all unneccessary grid points should be gone; since we are inserting between two
        // interpolation grid points, the imported grid should have as many interpolation grid
        // points as its interpolation order
        assert_eq!(imported.mu2_grid().len(), 4);
    }

    #[test]
    fn merge_with_different_x_grids() {
        let mut params = SubgridParams::default();
        let mut grid1 = LagrangeSubgridV2::new(&params, &ExtraSubgridParams::default());

        // change parameters of the second grid to force non-trivial merging
        params.set_x_min(0.2);
        params.set_x_max(0.5);

        let mut grid2 = LagrangeSubgridV2::new(&params, &ExtraSubgridParams::default());
        let mut rng = Pcg64::new(0xcafef00dd15ea5e5, 0xa02bdbf7bb3c0a7ac28fa16a64abf96);
        let q2_range = Uniform::new(1e4, 1e8);

        for _ in 0..1000 {
            grid1.fill(&Ntuple {
                x1: rng.gen(),
                x2: rng.gen(),
                q2: q2_range.sample(&mut rng),
                weight: 1.0,
            });
            grid2.fill(&Ntuple {
                x1: rng.gen(),
                x2: rng.gen(),
                q2: q2_range.sample(&mut rng),
                weight: 1.0,
            });
        }

        let lumi = &mut (|_, _, _| 1.0) as &mut dyn FnMut(usize, usize, usize) -> f64;
        let result1 = grid1.convolute(&grid1.x1_grid(), &grid1.x2_grid(), &grid1.mu2_grid(), lumi);
        let result2 = grid2.convolute(&grid2.x1_grid(), &grid2.x2_grid(), &grid2.mu2_grid(), lumi);

        let mut grid1: SubgridEnum = ImportOnlySubgridV2::from(&grid1).into();
        let mut grid2: SubgridEnum = ImportOnlySubgridV2::from(&grid2).into();

        let result3 = grid1.convolute(&grid1.x1_grid(), &grid1.x2_grid(), &grid1.mu2_grid(), lumi);
        let result4 = grid2.convolute(&grid2.x1_grid(), &grid2.x2_grid(), &grid2.mu2_grid(), lumi);

        // conversion from LangrangeSubgridV2 to ImportOnlySubgridV2 shouldn't change the results
        assert!((result3 / result1 - 1.0).abs() < 1e-13);
        assert!((result4 / result2 - 1.0).abs() < 1e-13);

        grid1.merge(&mut grid2, false);

        let result5 = grid1.convolute(&grid1.x1_grid(), &grid1.x2_grid(), &grid1.mu2_grid(), lumi);

        // merging the two grids should give the sum of the two results
        assert!((result5 / (result3 + result4) - 1.0).abs() < 1e-12);
    }
}<|MERGE_RESOLUTION|>--- conflicted
+++ resolved
@@ -3,13 +3,8 @@
 use super::grid::Ntuple;
 use super::lagrange_subgrid::{self, LagrangeSubgridV2};
 use super::sparse_array3::SparseArray3;
-<<<<<<< HEAD
 use super::subgrid::{Mu2, Stats, Subgrid, SubgridEnum, SubgridIndexedIter};
-use ndarray::Axis;
-=======
-use super::subgrid::{Mu2, Stats, Subgrid, SubgridEnum, SubgridIter};
 use ndarray::{s, Axis};
->>>>>>> d18358bf
 use serde::{Deserialize, Serialize};
 use std::borrow::Cow;
 use std::mem;
@@ -367,7 +362,7 @@
 impl From<&LagrangeSubgridV2> for ImportOnlySubgridV2 {
     fn from(subgrid: &LagrangeSubgridV2) -> Self {
         // figure out the tightest x1-x2 boundaries for this subgrid
-        let (x1_range, x2_range) = subgrid.iter().fold(
+        let (x1_range, x2_range) = subgrid.indexed_iter().fold(
             (subgrid.x1_grid().len()..0, subgrid.x2_grid().len()..0),
             |prev, ((_, ix1, ix2), _)| {
                 (
