//! Supporting classes and functions for [`Grid::evolve`].

use super::boc::{Channel, Order};
use super::channel;
use super::grid::{Convolution, Grid, GridError};
use super::import_only_subgrid::ImportOnlySubgridV2;
use super::pids::PidBasis;
use super::sparse_array3::SparseArray3;
use super::subgrid::{Mu2, Subgrid, SubgridEnum};
use float_cmp::approx_eq;
use itertools::Itertools;
use ndarray::linalg;
use ndarray::{s, Array1, Array2, Array3, ArrayView1, ArrayView4, Axis};
use std::iter;

/// Number of ULPS used to de-duplicate grid values in [`Grid::evolve_info`].
pub(crate) const EVOLVE_INFO_TOL_ULPS: i64 = 64;

/// Number of ULPS used to search for grid values in this module. This value must be a large-enough
/// multiple of [`EVOLVE_INFO_TOL_ULPS`], because otherwise similar values are not found in
/// [`Grid::evolve`]. See <https://github.com/NNPDF/pineappl/issues/223> for details.
const EVOLUTION_TOL_ULPS: i64 = 4 * EVOLVE_INFO_TOL_ULPS;

/// This structure captures the information needed to create an evolution kernel operator (EKO) for
/// a specific [`Grid`].
pub struct EvolveInfo {
    /// Squared factorization scales of the `Grid`.
    pub fac1: Vec<f64>,
    /// Particle identifiers of the `Grid`.
    pub pids1: Vec<i32>,
    /// `x`-grid coordinates of the `Grid`.
    pub x1: Vec<f64>,
    /// Renormalization scales of the `Grid`.
    pub ren1: Vec<f64>,
}

/// Information about the evolution kernel operator (EKO) passed to [`Grid::evolve`] as `operator`,
/// which is used to convert a [`Grid`] into an [`FkTable`]. The dimensions of the EKO must
/// correspond to the values given in [`fac1`], [`pids0`], [`x0`], [`pids1`] and [`x1`], exactly in
/// this order. Members with a `1` are defined at the squared factorization scales given in
/// [`fac1`] (often called process scales) and are found in the [`Grid`] that [`Grid::evolve`] is
/// called with. Members with a `0` are defined at the squared factorization scale [`fac0`] (often
/// called fitting scale or starting scale) and are found in the [`FkTable`] resulting from
/// [`Grid::evolve`].
///
/// The EKO may convert a `Grid` from a basis given by the particle identifiers [`pids1`] to a
/// possibly different basis given by [`pids0`]. This basis must also be identified using
/// [`pid_basis`], which tells [`FkTable::convolve`] how to perform a convolution. The members
/// [`ren1`] and [`alphas`] must be the strong couplings given at the respective renormalization
/// scales. Finally, [`xir`] and [`xif`] can be used to vary the renormalization and factorization
/// scales, respectively, around their central values.
///
/// [`FkTable::convolve`]: super::fk_table::FkTable::convolve
/// [`FkTable`]: super::fk_table::FkTable
/// [`alphas`]: Self::alphas
/// [`fac0`]: Self::fac0
/// [`fac1`]: Self::fac1
/// [`pid_basis`]: Self::pid_basis
/// [`pids0`]: Self::pids0
/// [`pids1`]: Self::pids1
/// [`ren1`]: Self::ren1
/// [`x0`]: Self::x0
/// [`x1`]: Self::x1
/// [`xif`]: Self::xif
/// [`xir`]: Self::xir
pub struct OperatorInfo {
    /// Squared factorization scale of the `FkTable`.
    pub fac0: f64,
    /// Particle identifiers of the `FkTable`.
    pub pids0: Vec<i32>,
    /// `x`-grid coordinates of the `FkTable`
    pub x0: Vec<f64>,
    /// Squared factorization scales of the `Grid`.
    pub fac1: Vec<f64>,
    /// Particle identifiers of the `Grid`. If the `Grid` contains more particle identifiers than
    /// given here, the contributions of them are silently ignored.
    pub pids1: Vec<i32>,
    /// `x`-grid coordinates of the `Grid`.
    pub x1: Vec<f64>,

    /// Renormalization scales of the `Grid`.
    pub ren1: Vec<f64>,
    /// Strong couplings corresponding to the order given in [`ren1`](Self::ren1).
    pub alphas: Vec<f64>,
    /// Multiplicative factor for the central renormalization scale.
    pub xir: f64,
    /// Multiplicative factor for the central factorization scale.
    pub xif: f64,
    /// Particle ID basis for `FkTable`.
    pub pid_basis: PidBasis,
}

/// Information about the evolution kernel operator slice (EKO) passed to
/// [`Grid::evolve_with_slice_iter`](super::grid::Grid::evolve_with_slice_iter) as `operator`,
/// which is used to convert a [`Grid`] into an [`FkTable`](super::fk_table::FkTable). The
/// dimensions of the EKO must correspond to the values given in [`fac1`](Self::fac1),
/// [`pids0`](Self::pids0), [`x0`](Self::x0), [`pids1`](Self::pids1) and [`x1`](Self::x1), exactly
/// in this order. Members with a `1` are defined at the squared factorization scale given as
/// `fac1` (often called process scale) and are found in the [`Grid`] that
/// `Grid::evolve_with_slice_iter` is called with. Members with a `0` are defined at the squared
/// factorization scale [`fac0`](Self::fac0) (often called fitting scale or starting scale) and are
/// found in the `FkTable` resulting from [`Grid::evolve`].
///
/// The EKO slice may convert a `Grid` from a basis given by the particle identifiers `pids1` to a
/// possibly different basis given by `pids0`. This basis must also be identified using
/// [`pid_basis`](Self::pid_basis), which tells
/// [`FkTable::convolve`](super::fk_table::FkTable::convolve) how to perform a convolution.
#[derive(Clone)]
pub struct OperatorSliceInfo {
    /// Squared factorization scale of the `FkTable`.
    pub fac0: f64,
    /// Particle identifiers of the `FkTable`.
    pub pids0: Vec<i32>,
    /// `x`-grid coordinates of the `FkTable`
    pub x0: Vec<f64>,
    /// Squared factorization scale of the slice of `Grid` that should be evolved.
    pub fac1: f64,
    /// Particle identifiers of the `Grid`. If the `Grid` contains more particle identifiers than
    /// given here, the contributions of them are silently ignored.
    pub pids1: Vec<i32>,
    /// `x`-grid coordinates of the `Grid`.
    pub x1: Vec<f64>,

    /// Particle ID basis for `FkTable`.
    pub pid_basis: PidBasis,
}

/// A mapping of squared renormalization scales in `ren1` to strong couplings in `alphas`. The
/// ordering of both members defines the mapping.
pub struct AlphasTable {
    /// Renormalization scales of the `Grid`.
    pub ren1: Vec<f64>,
    /// Strong couplings corresponding to the order given in [`ren1`](Self::ren1).
    pub alphas: Vec<f64>,
}

impl AlphasTable {
    /// Create an `AlphasTable` for `grid`, varying the renormalization scale by `xir` for the
    /// strong couplings given by `alphas`. The only argument of `alphas` must be the squared
    /// renormalization scale.
    pub fn from_grid(grid: &Grid, xir: f64, alphas: &dyn Fn(f64) -> f64) -> Self {
        let mut ren1: Vec<_> = grid
            .subgrids()
            .iter()
            .flat_map(|subgrid| {
                subgrid
                    .mu2_grid()
                    .iter()
                    .map(|Mu2 { ren, .. }| xir * xir * ren)
                    .collect::<Vec<_>>()
            })
            .collect();
        // UNWRAP: if we can't sort numbers the grid is fishy
        ren1.sort_by(|a, b| a.partial_cmp(b).unwrap_or_else(|| unreachable!()));
        ren1.dedup();
        let ren1 = ren1;
        let alphas: Vec<_> = ren1.iter().map(|&mur2| alphas(mur2)).collect();

        Self { ren1, alphas }
    }
}

fn gluon_has_pid_zero(grid: &Grid) -> bool {
    // if there are any PID zero particles ...
    grid.channels()
        .iter()
        .any(|entry| entry.entry().iter().any(|&(a, b, _)| (a == 0) || (b == 0)))
        // and if the particle IDs are encoded using PDG MC IDs
        && grid.pid_basis() == PidBasis::Pdg
}

type Pid01IndexTuples = Vec<(usize, usize)>;
type Pid01Tuples = Vec<(i32, i32)>;

fn pid_slices(
    operator: &ArrayView4<f64>,
    info: &OperatorSliceInfo,
    gluon_has_pid_zero: bool,
    pid1_nonzero: &dyn Fn(i32) -> bool,
) -> Result<(Pid01IndexTuples, Pid01Tuples), GridError> {
    // list of all non-zero PID indices
    let pid_indices: Vec<_> = (0..operator.dim().2)
        .cartesian_product(0..operator.dim().0)
        .filter(|&(pid0_idx, pid1_idx)| {
            // 1) at least one element of the operator must be non-zero, and 2) the pid must be
            // contained in some channel
            operator
                .slice(s![pid1_idx, .., pid0_idx, ..])
                .iter()
                .any(|&value| value != 0.0)
                && pid1_nonzero(if gluon_has_pid_zero && info.pids1[pid1_idx] == 21 {
                    0
                } else {
                    info.pids1[pid1_idx]
                })
        })
        .collect();

    if pid_indices.is_empty() {
        return Err(GridError::EvolutionFailure(
            "no non-zero operator found; result would be an empty FkTable".to_owned(),
        ));
    }

    // list of all non-zero (pid0, pid1) combinations
    let pids = pid_indices
        .iter()
        .map(|&(pid0_idx, pid1_idx)| {
            (
                info.pids0[pid0_idx],
                if gluon_has_pid_zero && info.pids1[pid1_idx] == 21 {
                    0
                } else {
                    info.pids1[pid1_idx]
                },
            )
        })
        .collect();

    Ok((pid_indices, pids))
}

fn channels0_with_one(pids: &[(i32, i32)]) -> Vec<i32> {
    let mut pids0: Vec<_> = pids.iter().map(|&(pid0, _)| pid0).collect();
    pids0.sort_unstable();
    pids0.dedup();

    pids0
}

fn channels0_with_two(pids_a: &[(i32, i32)], pids_b: &[(i32, i32)]) -> Vec<(i32, i32)> {
    let mut pids0_a: Vec<_> = pids_a.iter().map(|&(pid0, _)| pid0).collect();
    pids0_a.sort_unstable();
    pids0_a.dedup();
    let mut pids0_b: Vec<_> = pids_b.iter().map(|&(pid0, _)| pid0).collect();
    pids0_b.sort_unstable();
    pids0_b.dedup();

    pids0_a
        .iter()
        .copied()
        .cartesian_product(pids0_b.iter().copied())
        .collect()
}

fn operator_slices(
    operator: &ArrayView4<f64>,
    info: &OperatorSliceInfo,
    pid_indices: &[(usize, usize)],
    x1: &[f64],
) -> Result<Vec<Array2<f64>>, GridError> {
    // permutation between the grid x values and the operator x1 values
    let x1_indices: Vec<_> = x1
        .iter()
        .map(|&x1p| {
            info.x1
                .iter()
                .position(|&x1| approx_eq!(f64, x1p, x1, ulps = EVOLUTION_TOL_ULPS))
                .ok_or_else(|| {
                    GridError::EvolutionFailure(format!("no operator for x = {x1p} found"))
                })
        })
        // TODO: use `try_collect` once stabilized
        .collect::<Result<_, _>>()?;

    // create the corresponding operators accessible in the form [muf2, x0, x1]
    let operators: Vec<_> = pid_indices
        .iter()
        .map(|&(pid0_idx, pid1_idx)| {
            operator
                .slice(s![pid1_idx, .., pid0_idx, ..])
                .select(Axis(0), &x1_indices)
                .reversed_axes()
                .as_standard_layout()
                .into_owned()
        })
        .collect();

    Ok(operators)
}

type X1aX1bOp2Tuple = (Vec<f64>, Vec<f64>, Array2<f64>);

fn ndarray_from_subgrid_orders_slice(
    info: &OperatorSliceInfo,
    subgrids: &ArrayView1<SubgridEnum>,
    orders: &[Order],
    order_mask: &[bool],
    (xir, xif): (f64, f64),
    alphas_table: &AlphasTable,
) -> Result<X1aX1bOp2Tuple, GridError> {
    // TODO: skip empty subgrids

    let mut x1_a: Vec<_> = subgrids
        .iter()
        .enumerate()
        .filter(|(index, _)| order_mask.get(*index).copied().unwrap_or(true))
        .flat_map(|(_, subgrid)| subgrid.x1_grid().into_owned())
        .collect();
    let mut x1_b: Vec<_> = subgrids
        .iter()
        .enumerate()
        .filter(|(index, _)| order_mask.get(*index).copied().unwrap_or(true))
        .flat_map(|(_, subgrid)| subgrid.x2_grid().into_owned())
        .collect();

    x1_a.sort_by(f64::total_cmp);
    x1_a.dedup_by(|a, b| approx_eq!(f64, *a, *b, ulps = EVOLUTION_TOL_ULPS));
    x1_b.sort_by(f64::total_cmp);
    x1_b.dedup_by(|a, b| approx_eq!(f64, *a, *b, ulps = EVOLUTION_TOL_ULPS));

    let mut array = Array2::<f64>::zeros((x1_a.len(), x1_b.len()));

    // add subgrids for different orders, but the same bin and lumi, using the right
    // couplings
    for (subgrid, order) in subgrids
        .iter()
        .zip(orders.iter())
        .zip(order_mask.iter().chain(iter::repeat(&true)))
        .filter_map(|((subgrid, order), &enabled)| {
            (enabled && !subgrid.is_empty()).then_some((subgrid, order))
        })
    {
        let mut logs = 1.0;

        if order.logxir > 0 {
            if approx_eq!(f64, xir, 1.0, ulps = 4) {
                continue;
            }

            logs *= (xir * xir).ln();
        }

        if order.logxif > 0 {
            if approx_eq!(f64, xif, 1.0, ulps = 4) {
                continue;
            }

            logs *= (xif * xif).ln();
        }

        // TODO: use `try_collect` once stabilized
        let xa_indices: Vec<_> = subgrid
            .x1_grid()
            .iter()
            .map(|&xa| {
                x1_a.iter()
                    .position(|&x1a| approx_eq!(f64, x1a, xa, ulps = EVOLUTION_TOL_ULPS))
                    .ok_or_else(|| {
                        GridError::EvolutionFailure(format!("no operator for x1 = {xa} found"))
                    })
            })
            .collect::<Result<_, _>>()?;
        let xb_indices: Vec<_> = subgrid
            .x2_grid()
            .iter()
            .map(|&xb| {
                x1_b.iter()
                    .position(|&x1b| approx_eq!(f64, x1b, xb, ulps = EVOLUTION_TOL_ULPS))
                    .ok_or_else(|| {
                        GridError::EvolutionFailure(format!("no operator for x1 = {xb} found"))
                    })
            })
            .collect::<Result<_, _>>()?;

        for ((ifac1, ix1, ix2), value) in subgrid.indexed_iter() {
            let Mu2 { ren, fac } = subgrid.mu2_grid()[ifac1];

            if !approx_eq!(f64, xif * xif * fac, info.fac1, ulps = EVOLUTION_TOL_ULPS) {
                continue;
            }

            let mur2 = xir * xir * ren;

            let als = if order.alphas == 0 {
                1.0
            } else if let Some(alphas) = alphas_table
                .ren1
                .iter()
                .zip(alphas_table.alphas.iter())
                .find_map(|(&ren1, &alphas)| {
                    approx_eq!(f64, ren1, mur2, ulps = EVOLUTION_TOL_ULPS).then(|| alphas)
                })
            {
                alphas.powi(order.alphas.try_into().unwrap())
            } else {
                return Err(GridError::EvolutionFailure(format!(
                    "no alphas for mur2 = {mur2} found"
                )));
            };

            array[[xa_indices[ix1], xb_indices[ix2]]] += als * logs * value;
        }
    }

    Ok((x1_a, x1_b, array))
}

pub(crate) fn evolve_slice_with_one(
    grid: &Grid,
    operator: &ArrayView4<f64>,
    info: &OperatorSliceInfo,
    order_mask: &[bool],
    xi: (f64, f64),
    alphas_table: &AlphasTable,
) -> Result<(Array3<SubgridEnum>, Vec<Channel>), GridError> {
    let gluon_has_pid_zero = gluon_has_pid_zero(grid);
    let has_pdf1 = grid.convolutions()[0] != Convolution::None;

    let (pid_indices, pids) = pid_slices(operator, info, gluon_has_pid_zero, &|pid| {
        grid.channels()
            .iter()
            .flat_map(Channel::entry)
            .any(|&(a, b, _)| if has_pdf1 { a } else { b } == pid)
    })?;

    let channels0 = channels0_with_one(&pids);
    let mut sub_fk_tables = Vec::with_capacity(grid.bin_info().bins() * channels0.len());
    let new_axis = if has_pdf1 { 2 } else { 1 };

    let mut last_x1 = Vec::new();
    let mut ops = Vec::new();

    for subgrids_ol in grid.subgrids().axis_iter(Axis(1)) {
        let mut tables = vec![Array1::zeros(info.x0.len()); channels0.len()];

        for (subgrids_o, channel1) in subgrids_ol.axis_iter(Axis(1)).zip(grid.channels()) {
            let (x1_a, x1_b, array) = ndarray_from_subgrid_orders_slice(
                info,
                &subgrids_o,
                grid.orders(),
                order_mask,
                xi,
                alphas_table,
            )?;

            let x1 = if has_pdf1 { x1_a } else { x1_b };

            if x1.is_empty() {
                continue;
            }

            if (last_x1.len() != x1.len())
                || last_x1
                    .iter()
                    .zip(x1.iter())
                    .any(|(&lhs, &rhs)| !approx_eq!(f64, lhs, rhs, ulps = EVOLUTION_TOL_ULPS))
            {
                ops = operator_slices(operator, info, &pid_indices, &x1)?;
                last_x1 = x1;
            }

            for (&pid1, &factor) in
                channel1
                    .entry()
                    .iter()
                    .map(|(a, b, f)| if has_pdf1 { (a, f) } else { (b, f) })
            {
                for (fk_table, op) in
                    channels0
                        .iter()
                        .zip(tables.iter_mut())
                        .filter_map(|(&pid0, fk_table)| {
                            pids.iter()
                                .zip(ops.iter())
                                .find_map(|(&(p0, p1), op)| {
                                    (p0 == pid0 && p1 == pid1).then_some(op)
                                })
                                .map(|op| (fk_table, op))
                        })
                {
                    fk_table.scaled_add(factor, &op.dot(&array.index_axis(Axis(new_axis - 1), 0)));
                }
            }
        }

        sub_fk_tables.extend(tables.into_iter().map(|table| {
            ImportOnlySubgridV2::new(
                SparseArray3::from_ndarray(
                    table
                        .insert_axis(Axis(0))
                        .insert_axis(Axis(new_axis))
                        .view(),
                    0,
                    1,
                ),
                vec![Mu2 {
                    // TODO: FK tables don't depend on the renormalization scale
                    //ren: -1.0,
                    ren: info.fac0,
                    fac: info.fac0,
                }],
                if has_pdf1 { info.x0.clone() } else { vec![1.0] },
                if has_pdf1 { vec![1.0] } else { info.x0.clone() },
            )
            .into()
        }));
    }

    let pid = if grid.convolutions()[0] == Convolution::None {
        grid.channels()[0].entry()[0].0
    } else {
        grid.channels()[0].entry()[0].1
    };

    Ok((
        Array1::from_iter(sub_fk_tables)
            .into_shape((1, grid.bin_info().bins(), channels0.len()))
            .unwrap(),
        channels0
            .iter()
            .map(|&a| {
                channel![
                    if has_pdf1 { a } else { pid },
                    if has_pdf1 { pid } else { a },
                    1.0
                ]
            })
            .collect(),
    ))
}

pub(crate) fn evolve_slice_with_two(
    grid: &Grid,
    input_operator_a: &ArrayView4<f64>,
    input_operator_b: &ArrayView4<f64>,
    info_a: &OperatorSliceInfo,
    info_b: &OperatorSliceInfo,
    order_mask: &[bool],
    xi: (f64, f64),
    alphas_table: &AlphasTable,
) -> Result<(Array3<SubgridEnum>, Vec<Channel>), GridError> {
    let gluon_has_pid_zero = gluon_has_pid_zero(grid);

<<<<<<< HEAD
    let (pid_indices_a, pids_a) =
        pid_slices(input_operator_a, info_a, gluon_has_pid_zero, &|pid1| {
            grid.lumi()
                .iter()
                .flat_map(LumiEntry::entry)
                .any(|&(a, _, _)| a == pid1)
        })?;
    let (pid_indices_b, pids_b) =
        pid_slices(input_operator_b, info_a, gluon_has_pid_zero, &|pid1| {
            grid.lumi()
                .iter()
                .flat_map(LumiEntry::entry)
                .any(|&(_, b, _)| b == pid1)
        })?;
=======
    let (pid_indices_a, pids_a) = pid_slices(operator, info, gluon_has_pid_zero, &|pid1| {
        grid.channels()
            .iter()
            .flat_map(Channel::entry)
            .any(|&(a, _, _)| a == pid1)
    })?;
    let (pid_indices_b, pids_b) = pid_slices(operator, info, gluon_has_pid_zero, &|pid1| {
        grid.channels()
            .iter()
            .flat_map(Channel::entry)
            .any(|&(_, b, _)| b == pid1)
    })?;
>>>>>>> cca61118

    let channels0 = channels0_with_two(&pids_a, &pids_b);
    let mut sub_fk_tables = Vec::with_capacity(grid.bin_info().bins() * channels0.len());

    let mut last_x1a = Vec::new();
    let mut last_x1b = Vec::new();
    let mut operators_a = Vec::new();
    let mut operators_b = Vec::new();

    for subgrids_ol in grid.subgrids().axis_iter(Axis(1)) {
<<<<<<< HEAD
        let mut tables = vec![Array2::zeros((info_a.x0.len(), info_a.x0.len())); lumi0.len()];
=======
        let mut tables = vec![Array2::zeros((info.x0.len(), info.x0.len())); channels0.len()];
>>>>>>> cca61118

        for (subgrids_o, channel1) in subgrids_ol.axis_iter(Axis(1)).zip(grid.channels()) {
            let (x1_a, x1_b, array) = ndarray_from_subgrid_orders_slice(
                info_a,
                &subgrids_o,
                grid.orders(),
                order_mask,
                xi,
                alphas_table,
            )?;

            if (last_x1a.len() != x1_a.len())
                || last_x1a
                    .iter()
                    .zip(x1_a.iter())
                    .any(|(&lhs, &rhs)| !approx_eq!(f64, lhs, rhs, ulps = EVOLUTION_TOL_ULPS))
            {
                operators_a = operator_slices(input_operator_a, info_a, &pid_indices_a, &x1_a)?;
                last_x1a = x1_a;
            }

            if (last_x1b.len() != x1_b.len())
                || last_x1b
                    .iter()
                    .zip(x1_b.iter())
                    .any(|(&lhs, &rhs)| !approx_eq!(f64, lhs, rhs, ulps = EVOLUTION_TOL_ULPS))
            {
                operators_b = operator_slices(input_operator_b, info_b, &pid_indices_b, &x1_b)?;
                last_x1b = x1_b;
            }

            let mut tmp = Array2::zeros((last_x1a.len(), info_a.x0.len()));

            for &(pida1, pidb1, factor) in channel1.entry() {
                for (fk_table, opa, opb) in channels0.iter().zip(tables.iter_mut()).filter_map(
                    |(&(pida0, pidb0), fk_table)| {
                        pids_a
                            .iter()
                            .zip(operators_a.iter())
                            .find_map(|(&(pa0, pa1), opa)| {
                                (pa0 == pida0 && pa1 == pida1).then_some(opa)
                            })
                            .zip(pids_b.iter().zip(operators_b.iter()).find_map(
                                |(&(pb0, pb1), opb)| (pb0 == pidb0 && pb1 == pidb1).then_some(opb),
                            ))
                            .map(|(opa, opb)| (fk_table, opa, opb))
                    },
                ) {
                    linalg::general_mat_mul(1.0, &array, &opb.t(), 0.0, &mut tmp);
                    linalg::general_mat_mul(factor, opa, &tmp, 1.0, fk_table);
                }
            }
        }

        sub_fk_tables.extend(tables.into_iter().map(|table| {
            ImportOnlySubgridV2::new(
                SparseArray3::from_ndarray(table.insert_axis(Axis(0)).view(), 0, 1),
                vec![Mu2 {
                    // TODO: FK tables don't depend on the renormalization scale
                    //ren: -1.0,
                    ren: info_a.fac0,
                    fac: info_a.fac0,
                }],
                info_a.x0.clone(),
                info_a.x0.clone(),
            )
            .into()
        }));
    }

    Ok((
        Array1::from_iter(sub_fk_tables)
            .into_shape((1, grid.bin_info().bins(), channels0.len()))
            .unwrap(),
        channels0
            .iter()
            .map(|&(a, b)| channel![a, b, 1.0])
            .collect(),
    ))
}<|MERGE_RESOLUTION|>--- conflicted
+++ resolved
@@ -532,35 +532,20 @@
 ) -> Result<(Array3<SubgridEnum>, Vec<Channel>), GridError> {
     let gluon_has_pid_zero = gluon_has_pid_zero(grid);
 
-<<<<<<< HEAD
     let (pid_indices_a, pids_a) =
         pid_slices(input_operator_a, info_a, gluon_has_pid_zero, &|pid1| {
-            grid.lumi()
+            grid.channels()
                 .iter()
-                .flat_map(LumiEntry::entry)
+                .flat_map(Channel::entry)
                 .any(|&(a, _, _)| a == pid1)
         })?;
     let (pid_indices_b, pids_b) =
         pid_slices(input_operator_b, info_a, gluon_has_pid_zero, &|pid1| {
-            grid.lumi()
+            grid.channels()
                 .iter()
-                .flat_map(LumiEntry::entry)
+                .flat_map(Channel::entry)
                 .any(|&(_, b, _)| b == pid1)
         })?;
-=======
-    let (pid_indices_a, pids_a) = pid_slices(operator, info, gluon_has_pid_zero, &|pid1| {
-        grid.channels()
-            .iter()
-            .flat_map(Channel::entry)
-            .any(|&(a, _, _)| a == pid1)
-    })?;
-    let (pid_indices_b, pids_b) = pid_slices(operator, info, gluon_has_pid_zero, &|pid1| {
-        grid.channels()
-            .iter()
-            .flat_map(Channel::entry)
-            .any(|&(_, b, _)| b == pid1)
-    })?;
->>>>>>> cca61118
 
     let channels0 = channels0_with_two(&pids_a, &pids_b);
     let mut sub_fk_tables = Vec::with_capacity(grid.bin_info().bins() * channels0.len());
@@ -571,11 +556,7 @@
     let mut operators_b = Vec::new();
 
     for subgrids_ol in grid.subgrids().axis_iter(Axis(1)) {
-<<<<<<< HEAD
-        let mut tables = vec![Array2::zeros((info_a.x0.len(), info_a.x0.len())); lumi0.len()];
-=======
-        let mut tables = vec![Array2::zeros((info.x0.len(), info.x0.len())); channels0.len()];
->>>>>>> cca61118
+        let mut tables = vec![Array2::zeros((info_a.x0.len(), info_a.x0.len())); channels0.len()];
 
         for (subgrids_o, channel1) in subgrids_ol.axis_iter(Axis(1)).zip(grid.channels()) {
             let (x1_a, x1_b, array) = ndarray_from_subgrid_orders_slice(
