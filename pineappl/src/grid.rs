//! Module containing all traits and supporting structures for grids.

use super::boc::{BinsWithFillLimits, Channel, Kinematics, Order, ScaleFuncForm, Scales};
use super::convolutions::{Conv, ConvolutionCache};
use super::error::{Error, Result};
use super::evolution::{self, AlphasTable, EvolveInfo, OperatorSliceInfo};
use super::fk_table::FkTable;
use super::interpolation::Interp;
use super::pids::PidBasis;
use super::reference::Reference;
use super::subgrid::{
    self, EmptySubgridV1, ImportSubgridV1, InterpSubgridV1, Subgrid, SubgridEnum,
};
use super::v0;
use bitflags::bitflags;
use float_cmp::approx_eq;
use git_version::git_version;
use itertools::Itertools;
use lz4_flex::frame::{FrameDecoder, FrameEncoder};
use ndarray::{s, Array2, Array3, ArrayView3, ArrayViewMut3, Axis, CowArray, Dimension, Ix4, Zip};
use serde::{Deserialize, Serialize};
use std::collections::{BTreeMap, HashMap};
use std::io::{BufRead, BufReader, BufWriter, Read, Write};
use std::ops::{Bound, RangeBounds};
use std::{iter, mem};

const BIN_AXIS: Axis = Axis(1);

#[derive(Clone, Deserialize, Serialize)]
struct Mmv4;

#[derive(Clone, Deserialize, Serialize)]
enum MoreMembers {
    V4(Mmv4),
}

bitflags! {
    /// Bitflags for optimizing a [`Grid`]. See [`Grid::optimize_using`].
    #[derive(Clone, Copy)]
    #[repr(transparent)]
    pub struct GridOptFlags: u32 {
        /// Change the [`Subgrid`] type to optimize storage efficiency.
        const OPTIMIZE_SUBGRID_TYPE = 0b1;
        /// Recognize whether a subgrid was filled with events with a static scale and if this is
        /// the case, optimize it by undoing the interpolation in the scale.
        const OPTIMIZE_NODES = 0b10;
        /// Deprecated name for [`GridOptFlags::OPTIMIZE_NODES`].
        const STATIC_SCALE_DETECTION = 0b10;
        /// If two channels differ by transposition of the two initial states and the functions
        /// this grid is convolved with are the same for both initial states, this will merge one
        /// channel into the other, with the correct transpositions.
        const SYMMETRIZE_CHANNELS = 0b100;
        /// Remove all orders ([`Grid::orders`]), which do not contain any non-zero subgrids.
        const STRIP_EMPTY_ORDERS = 0b1000;
        /// Merge the subgrids of channels which have the same definition.
        const MERGE_SAME_CHANNELS = 0b10000;
        /// Remove all channels ([`Grid::channels`]), which do not contain any non-zero subgrids.
        const STRIP_EMPTY_CHANNELS = 0b10_0000;
    }
}

/// Main data structure of `PineAPPL`. This structure contains a `Subgrid` for each `LumiEntry`,
/// bin, and coupling order it was created with.
#[derive(Clone, Deserialize, Serialize)]
pub struct Grid {
    subgrids: Array3<SubgridEnum>,
    bwfl: BinsWithFillLimits,
    orders: Vec<Order>,
    channels: Vec<Channel>,
    pid_basis: PidBasis,
    convolutions: Vec<Conv>,
    interps: Vec<Interp>,
    kinematics: Vec<Kinematics>,
    scales: Scales,
    metadata: BTreeMap<String, String>,
    more_members: MoreMembers,
    reference: Reference,
}

impl Grid {
    /// Constructor.
    ///
    /// # Panics
    ///
    /// Panics when the number of PIDs in `channels` is not equal to `convolutions.len()`, or
    /// `interps` and `kinematics` have different lengths or if `kinematics` are not compatible
    /// with `scales`.
    #[must_use]
    pub fn new(
        bwfl: BinsWithFillLimits,
        orders: Vec<Order>,
        channels: Vec<Channel>,
        pid_basis: PidBasis,
        convolutions: Vec<Conv>,
        interps: Vec<Interp>,
        kinematics: Vec<Kinematics>,
        scales: Scales,
    ) -> Self {
        for (channel_idx, channel) in channels.iter().enumerate() {
            let offending_entry = channel
                .entry()
                .iter()
                .find_map(|(pids, _)| (pids.len() != convolutions.len()).then_some(pids.len()));

            if let Some(pids_len) = offending_entry {
                panic!("channel #{channel_idx} has wrong number of PIDs: expected {}, found {pids_len}", convolutions.len());
            }
        }

        assert_eq!(
            interps.len(),
            kinematics.len(),
            "interps and kinematics have different lengths: {} vs. {}",
            interps.len(),
            kinematics.len(),
        );

        assert!(
            scales.compatible_with(&kinematics),
            "scales and kinematics are not compatible"
        );

        Self {
            subgrids: Array3::from_shape_simple_fn(
                (orders.len(), bwfl.len(), channels.len()),
                || EmptySubgridV1.into(),
            ),
            bwfl,
            orders,
            channels,
            pid_basis,
            convolutions,
            interps,
            kinematics,
            scales,
            metadata: iter::once((
                "pineappl_gitversion".to_owned(),
                git_version!(
                    args = ["--always", "--dirty", "--long", "--tags"],
                    cargo_prefix = "cargo:",
                    fallback = "unknown"
                )
                .to_owned(),
            ))
            .collect(),
            more_members: MoreMembers::V4(Mmv4),
            reference: Reference::default(),
        }
    }

<<<<<<< HEAD
    /// Get the Monte Carlo reference for the given grid.
=======
    /// TODO
>>>>>>> 1829aa56
    #[must_use]
    pub const fn reference(&self) -> &Reference {
        &self.reference
    }

    /// Set the Monte Carlo reference for the given grid.
    pub fn set_reference(&mut self, reference: Reference) {
        // TODO: check that the number of bins and channels is consistent between the grid and
        // `reference`
        self.reference = reference;
    }

    /// Return the convention by which the channels' PIDs are encoded.
    #[must_use]
    pub const fn pid_basis(&self) -> &PidBasis {
        &self.pid_basis
    }

    /// Return a vector containing the interpolation specifications for this grid.
    #[must_use]
    pub fn interpolations(&self) -> &[Interp] {
        &self.interps
    }

    /// Return a vector containing the kinematic specifications for this grid.
    #[must_use]
    pub fn kinematics(&self) -> &[Kinematics] {
        &self.kinematics
    }

    /// Return a vector containg the scale specifications for this grid.
    #[must_use]
    pub const fn scales(&self) -> &Scales {
        &self.scales
    }

    /// Perform a convolution using the PDFs and strong coupling in `lumi_cache`, and
    /// selecting only the orders, bins and channels corresponding to `order_mask`, `bin_indices`
    /// and `channel_mask`. A variation of the scales is performed using the factors in `xi`; the
    /// first factor varies the renormalization scale, the second the factorization scale. Note
    /// that for the variation to be trusted all non-zero log-grids must be contained.
    pub fn convolve(
        &self,
        cache: &mut ConvolutionCache,
        order_mask: &[bool],
        bin_indices: &[usize],
        channel_mask: &[bool],
        xi: &[(f64, f64, f64)],
    ) -> Vec<f64> {
        let mut cache = cache.new_grid_conv_cache(self, xi);

        let bin_indices = if bin_indices.is_empty() {
            (0..self.bwfl().len()).collect()
        } else {
            bin_indices.to_vec()
        };
        let mut bins = vec![0.0; bin_indices.len() * xi.len()];
        let normalizations = self.bwfl().normalizations();
        let pdg_channels = self.channels_pdg();

        for (xi_index, &xis @ (xir, xif, xia)) in xi.iter().enumerate() {
            for ((ord, bin, chan), subgrid) in self.subgrids.indexed_iter() {
                let order = &self.orders[ord];

                if ((order.logxir != 0) && approx_eq!(f64, xir, 1.0, ulps = 4))
                    || ((order.logxif != 0) && approx_eq!(f64, xif, 1.0, ulps = 4))
                    || ((order.logxia != 0) && approx_eq!(f64, xia, 1.0, ulps = 4))
                {
                    continue;
                }

                if (!order_mask.is_empty() && !order_mask[ord])
                    || (!channel_mask.is_empty() && !channel_mask[chan])
                {
                    continue;
                }

                let Some(bin_index) = bin_indices.iter().position(|&index| index == bin) else {
                    continue;
                };

                if subgrid.is_empty() {
                    continue;
                }

                let channel = &pdg_channels[chan];
                let mut value = 0.0;

                cache.set_grids(self, subgrid, xis);

                for (idx, v) in subgrid.indexed_iter() {
                    let mut lumi = 0.0;

                    for entry in channel.entry() {
                        // TODO: we assume `idx` to be ordered as scale, x1, x2
                        let fx_prod = cache.as_fx_prod(&entry.0, order.alphas, &idx);
                        lumi += fx_prod * entry.1;
                    }

                    value += lumi * v;
                }

                if order.logxir != 0 {
                    value *= (xir * xir).ln().powi(order.logxir.into());
                }

                if order.logxif != 0 {
                    value *= (xif * xif).ln().powi(order.logxif.into());
                }

                if order.logxia != 0 {
                    value *= (xia * xia).ln().powi(order.logxia.into());
                }

                bins[xi_index + xi.len() * bin_index] += value / normalizations[bin];
            }
        }

        bins
    }

    /// Fills the grid with an ntuple for the given `order`, `observable`, and `channel`. The
    /// parameter `ntuple` must contain the variables specified by the `kinematics` parameter in
    /// the constructor [`Grid::new`] in the same order.
    pub fn fill(
        &mut self,
        order: usize,
        observable: f64,
        channel: usize,
        ntuple: &[f64],
        weight: f64,
    ) {
        if let Some(bin) = self.bwfl().fill_index(observable) {
            let subgrid = &mut self.subgrids[[order, bin, channel]];
            if let SubgridEnum::EmptySubgridV1(_) = subgrid {
                *subgrid = InterpSubgridV1::new(&self.interps).into();
            }

            subgrid.fill(&self.interps, ntuple, weight);
        }
    }

    /// Construct a `Grid` by deserializing it from `reader`. Reading is buffered.
    ///
    /// # Errors
    ///
    /// If reading from the compressed or uncompressed stream fails an error is returned.
    pub fn read(reader: impl Read) -> Result<Self> {
        let mut reader = BufReader::new(reader);
        let buffer = reader.fill_buf().map_err(|err| Error::Other(err.into()))?;
        let magic_bytes: [u8; 4] = buffer[0..4].try_into().unwrap_or_else(|_| unreachable!());

        if u32::from_le_bytes(magic_bytes) == 0x18_4D_22_04 {
            Self::read_uncompressed(FrameDecoder::new(reader))
        } else {
            Self::read_uncompressed(reader)
        }
    }

    fn read_uncompressed(mut reader: impl BufRead) -> Result<Self> {
        let magic_bytes: [u8; 16] = reader.fill_buf().map_err(|err| Error::Other(err.into()))?
            [0..16]
            .try_into()
            .unwrap_or_else(|_| unreachable!());

        let file_version = if &magic_bytes[0..8] == b"PineAPPL" {
            reader.consume(16);
            u64::from_le_bytes(
                magic_bytes[8..16]
                    .try_into()
                    .unwrap_or_else(|_| unreachable!()),
            )
        } else {
            0
        };

        match file_version {
            0 => v0::read_uncompressed_v0(reader),
            1 => bincode::deserialize_from(reader).map_err(|err| Error::Other(err.into())),
            _ => Err(Error::General(format!(
                "file version {file_version} is not supported"
            ))),
        }
    }

    /// Serializes `self` into `writer`. Writing is buffered.
    ///
    /// # Errors
    ///
    /// If writing fails an error is returned.
    pub fn write(&self, writer: impl Write) -> Result<()> {
        let mut writer = BufWriter::new(writer);
        let file_header = b"PineAPPL\x01\0\0\0\0\0\0\0";

        // first write PineAPPL file header
        writer
            .write(file_header)
            .map_err(|err| Error::Other(err.into()))?;

        // then serialize
        bincode::serialize_into(writer, self).map_err(|err| Error::Other(err.into()))
    }

    /// Serializes `self` into `writer`, using LZ4 compression. Writing is buffered.
    ///
    /// # Errors
    ///
    /// If writing or compression fails an error is returned.
    pub fn write_lz4(&self, writer: impl Write) -> Result<()> {
        let mut encoder = FrameEncoder::new(writer);
        self.write(&mut encoder)?;
        encoder
            .try_finish()
            .map_err(|err| Error::Other(err.into()))?;

        Ok(())
    }

    /// Return the channels for this `Grid`.
    #[must_use]
    pub fn channels(&self) -> &[Channel] {
        &self.channels
    }

    fn channels_pdg(&self) -> Vec<Channel> {
        self.channels()
            .iter()
            .cloned()
            .map(|channel| self.pid_basis().translate(PidBasis::Pdg, channel))
            .collect()
    }

    /// Merge the bins in indices in `range` together in a single one.
    ///
    /// # Errors
    ///
    /// When the given bins are non-consecutive, an error is returned.
    pub fn merge_bins(&mut self, range: impl RangeBounds<usize>) -> Result<()> {
        let range_start = match range.start_bound().cloned() {
            Bound::Included(start) => start,
            Bound::Excluded(start) => start + 1,
            Bound::Unbounded => 0,
        };
        let range_end = match range.end_bound().cloned() {
            Bound::Included(end) => end + 1,
            Bound::Excluded(end) => end,
            Bound::Unbounded => self.bwfl().len(),
        };

        // check if the bins in `range` can be merged - if not return without changing `self`
        self.bwfl = self
            .bwfl()
            .merge(range_start..range_end)
            // TODO: use proper error handling
            .unwrap_or_else(|_| unreachable!());

        let (intermediate, right) = self.subgrids.view().split_at(BIN_AXIS, range_end);
        let (left, merge) = intermediate.split_at(BIN_AXIS, range_start);

        let mut merged: Array2<SubgridEnum> = Array2::from_elem(
            (self.orders().len(), self.channels().len()),
            EmptySubgridV1.into(),
        );

        // merge the corresponding subgrids
        for subview in merge.axis_iter(BIN_AXIS) {
            Zip::from(&mut merged)
                .and(subview)
                .for_each(|lhs, rhs| lhs.merge(rhs, None));
        }
        let merged = merged.insert_axis(BIN_AXIS);

        self.subgrids = ndarray::concatenate(BIN_AXIS, &[left, merged.view(), right])
            // UNWRAP: if this fails there's a bug
            .unwrap_or_else(|_| unreachable!());

        Ok(())
    }

    /// Check if the two `Kinematics` objects are the same even in the case they are ordered
    /// differently.
    fn are_kinematics_equal(kin_a: &[Kinematics], kin_b: &[Kinematics]) -> bool {
        let mut count_a = HashMap::new();
        let mut count_b = HashMap::new();

        for item in kin_a {
            *count_a.entry(item).or_insert(0) += 1;
        }
        for item in kin_b {
            *count_b.entry(item).or_insert(0) += 1;
        }

        count_a == count_b
    }

    /// Merge non-empty `Subgrid`s contained in `other` into `self`. Subgrids with the same bin
    /// limits are summed and subgrids with non-overlapping bin limits create new bins in `self`.
    ///
    /// # Errors
    ///
    /// Raises an error if `self` and `other` have different convolutions, PID bases, kinematics,
    /// interpolations, or scales an error is returned. If the bin limits of `self` and `other`
    /// are different and if the bin limits of `other` cannot be merged with `self` an error is
    /// returned.
    pub fn merge(&mut self, mut other: Self) -> Result<()> {
        if self.convolutions() != other.convolutions() {
            return Err(Error::General("convolutions do not match".to_owned()));
        }
        if self.pid_basis() != other.pid_basis() {
            return Err(Error::General("PID bases do not match".to_owned()));
        }
        // TODO: relax check if subgrid types don't use interpolation
        if self.interpolations() != other.interpolations() {
            return Err(Error::General("interpolations do not match".to_owned()));
        }
        if self.scales() != other.scales() {
            return Err(Error::General("scales do not match".to_owned()));
        }
        if !Self::are_kinematics_equal(self.kinematics(), other.kinematics()) {
            return Err(Error::General("kinematics do not match".to_owned()));
        }

        let mut new_orders: Vec<Order> = Vec::new();
        let mut new_bins = 0;
        let mut new_entries: Vec<Channel> = Vec::new();

        if !self.bwfl().bins_partial_eq_with_ulps(other.bwfl(), 8) {
            new_bins = other.bwfl().len();

            // TODO: the following just appends bins to self, make this more general
            let lhs_r = self
                .bwfl()
                .fill_limits()
                .last()
                .copied()
                // UNWRAP: `BinsWithFillLimits` should guarantee there's always at least one bin
                .unwrap_or_else(|| unreachable!());
            let rhs_l = other
                .bwfl()
                .fill_limits()
                .first()
                .copied()
                // UNWRAP: `BinsWithFillLimits` should guarantee there's always at least one bin
                .unwrap_or_else(|| unreachable!());
            let new_bwfl = BinsWithFillLimits::new(
                [self.bwfl().bins(), other.bwfl().bins()].concat(),
                self.bwfl()
                    .fill_limits()
                    .iter()
                    .copied()
                    .chain(
                        other
                            .bwfl()
                            .fill_limits()
                            .iter()
                            .skip(1)
                            .map(|&limit| limit + lhs_r - rhs_l),
                    )
                    .collect(),
            )
            // TODO: do proper error handling
            .unwrap_or_else(|_| unreachable!());
            self.bwfl = new_bwfl;
        }

        for ((i, _, k), _) in other
            .subgrids
            .indexed_iter_mut()
            .filter(|((_, _, _), subgrid)| !subgrid.is_empty())
        {
            let other_order = &other.orders[i];
            let other_entry = &other.channels[k];

            if !self
                .orders
                .iter()
                .chain(new_orders.iter())
                .any(|x| x == other_order)
            {
                new_orders.push(other_order.clone());
            }

            if !self
                .channels()
                .iter()
                .chain(new_entries.iter())
                .any(|y| y == other_entry)
            {
                new_entries.push(other_entry.clone());
            }
        }

        if !new_orders.is_empty() || !new_entries.is_empty() || (new_bins != 0) {
            let old_dim = self.subgrids.raw_dim().into_pattern();
            let mut new_subgrids = Array3::from_shape_simple_fn(
                (
                    old_dim.0 + new_orders.len(),
                    old_dim.1 + new_bins,
                    old_dim.2 + new_entries.len(),
                ),
                || EmptySubgridV1.into(),
            );

            for (index, subgrid) in self.subgrids.indexed_iter_mut() {
                mem::swap(&mut new_subgrids[<[usize; 3]>::from(index)], subgrid);
            }

            self.subgrids = new_subgrids;
        }

        self.orders.append(&mut new_orders);
        self.channels.append(&mut new_entries);

        let bin_indices: Vec<_> = other
            .bwfl()
            .bins()
            .iter()
            .map(|bin| {
                self.bwfl()
                    .bins()
                    .iter()
                    .position(|other_bin| bin.partial_eq_with_ulps(other_bin, 8))
                    // UNWRAP: we've inserted the bins above so we must find them
                    .unwrap_or_else(|| unreachable!())
            })
            .collect();

        for ((i, j, k), subgrid) in other
            .subgrids
            .indexed_iter_mut()
            .filter(|((_, _, _), subgrid)| !subgrid.is_empty())
        {
            let other_order = &other.orders[i];
            let other_entry = &other.channels[k];

            let self_i = self
                .orders
                .iter()
                .position(|x| x == other_order)
                // UNWRAP: we added the orders previously so we must find it
                .unwrap_or_else(|| unreachable!());
            let self_j = bin_indices[j];
            let self_k = self
                .channels
                .iter()
                .position(|y| y == other_entry)
                // UNWRAP: we added the channels previously so we must find it
                .unwrap_or_else(|| unreachable!());

            if self.subgrids[[self_i, self_j, self_k]].is_empty() {
                mem::swap(&mut self.subgrids[[self_i, self_j, self_k]], subgrid);
            } else {
                self.subgrids[[self_i, self_j, self_k]].merge(subgrid, None);
            }
        }

        Ok(())
    }

    /// Return a vector containing the type of convolutions performed with this grid.
    ///
    /// # Panics
    ///
    /// Panics if the metadata key--value pairs `convolution_particle_1` and `convolution_type_1`,
    /// or `convolution_particle_2` and `convolution_type_2` are not correctly set.
    #[must_use]
    pub fn convolutions(&self) -> &[Conv] {
        &self.convolutions
    }

    /// Return the convolution types.
    pub fn convolutions_mut(&mut self) -> &mut [Conv] {
        &mut self.convolutions
    }

    /// Charge conjugate both the convolution function with index `convolution` and the PIDs in the
    /// channel definition corresponding to it. This leaves the the results returned by
    /// [`Grid::convolve`] invariant.
    pub fn charge_conjugate(&mut self, convolution: usize) {
        let pid_basis = *self.pid_basis();

        for channel in self.channels_mut() {
            *channel = Channel::new(
                channel
                    .entry()
                    .iter()
                    .cloned()
                    .map(|(mut pids, f)| {
                        let (cc_pid, f1) = pid_basis.charge_conjugate(pids[convolution]);
                        pids[convolution] = cc_pid;
                        (pids, f * f1)
                    })
                    .collect(),
            );
        }

        self.convolutions_mut()[convolution] = self.convolutions()[convolution].cc();
    }

    /// Scale all subgrids by `factor`.
    pub fn scale(&mut self, factor: f64) {
        self.subgrids
            .iter_mut()
            .for_each(|subgrid| subgrid.scale(factor));
    }

    /// Scales each subgrid by a factor which is the product of the given values `alphas`, `alpha`,
    /// `logxir`, and `logxif`, each raised to the corresponding powers for each subgrid. In
    /// addition, every subgrid is scaled by a factor `global` independently of its order.
    pub fn scale_by_order(
        &mut self,
        alphas: f64,
        alpha: f64,
        logxir: f64,
        logxif: f64,
        logxia: f64,
        global: f64,
    ) {
        for ((i, _, _), subgrid) in self.subgrids.indexed_iter_mut() {
            let order = &self.orders[i];
            let factor = global
                * alphas.powi(order.alphas.into())
                * alpha.powi(order.alpha.into())
                * logxir.powi(order.logxir.into())
                * logxif.powi(order.logxif.into())
                * logxia.powi(order.logxia.into());

            subgrid.scale(factor);
        }
    }

    /// Scales each subgrid by a bin-dependent factor given in `factors`. If a bin does not have a
    /// corresponding entry in `factors` it is not rescaled. If `factors` has more entries than
    /// there are bins the superfluous entries do not have an effect.
    pub fn scale_by_bin(&mut self, factors: &[f64]) {
        for ((_, bin, _), subgrid) in self.subgrids.indexed_iter_mut() {
            if let Some(&factor) = factors.get(bin) {
                subgrid.scale(factor);
            }
        }
    }

    /// Returns the subgrid parameters.
    #[must_use]
    pub fn orders(&self) -> &[Order] {
        &self.orders
    }

    /// Return a mutable reference to the subgrid parameters.
    #[must_use]
    pub fn orders_mut(&mut self) -> &mut [Order] {
        &mut self.orders
    }

    /// Return a mutable reference to the grid's channels.
    pub fn channels_mut(&mut self) -> &mut [Channel] {
        &mut self.channels
    }

    /// Return all subgrids as an `ArrayView3`.
    #[must_use]
    pub fn subgrids(&self) -> ArrayView3<SubgridEnum> {
        self.subgrids.view()
    }

    /// Return all subgrids as an `ArrayViewMut3`.
    #[must_use]
    pub fn subgrids_mut(&mut self) -> ArrayViewMut3<SubgridEnum> {
        self.subgrids.view_mut()
    }

    /// Set the bin with filled limits for the grid. This is used to redefine the bin specifications
    /// and normalizations.
    ///
    /// # Errors
    ///
    /// Raises an error if the length of the bins in the grid and in the redefinition are different.
    pub fn set_bwfl(&mut self, bwfl: BinsWithFillLimits) -> Result<()> {
        let bins = bwfl.len();
        let grid_bins = self.bwfl().len();

        if bins != grid_bins {
            return Err(Error::General(format!(
                "{bins} are given, but the grid has {grid_bins}"
            )));
        }

        self.bwfl = bwfl;

        Ok(())
    }

    /// Get the bin specifications for this grid.
    #[must_use]
    pub const fn bwfl(&self) -> &BinsWithFillLimits {
        &self.bwfl
    }

    /// Calls [`Self::optimize_using`] with all possible optimization options
    /// ([`GridOptFlags::all`]).
    pub fn optimize(&mut self) {
        self.optimize_using(GridOptFlags::all());
    }

    /// Optimizes the internal datastructures for space efficiency. The parameter `flags`
    /// determines which optimizations are applied, see [`GridOptFlags`].
    pub fn optimize_using(&mut self, flags: GridOptFlags) {
        if flags.contains(GridOptFlags::OPTIMIZE_NODES) {
            self.optimize_nodes();
        }
        if flags.contains(GridOptFlags::OPTIMIZE_SUBGRID_TYPE) {
            self.optimize_subgrid_type();
        }
        if flags.contains(GridOptFlags::SYMMETRIZE_CHANNELS) {
            self.symmetrize_channels();
        }
        if flags.contains(GridOptFlags::STRIP_EMPTY_ORDERS) {
            self.strip_empty_orders();
        }
        if flags.contains(GridOptFlags::MERGE_SAME_CHANNELS) {
            self.merge_same_channels();
        }
        if flags.contains(GridOptFlags::STRIP_EMPTY_CHANNELS) {
            self.strip_empty_channels();
        }
    }

    fn optimize_nodes(&mut self) {
        for subgrid in &mut self.subgrids {
            subgrid.optimize_nodes();
        }
    }

    fn optimize_subgrid_type(&mut self) {
        for subgrid in &mut self.subgrids {
            match subgrid {
                // replace empty subgrids of any type with `EmptySubgridV1`
                _ if subgrid.is_empty() => {
                    *subgrid = EmptySubgridV1.into();
                }
                _ => {
                    // TODO: check if we should remove this
                    *subgrid = ImportSubgridV1::from(&*subgrid).into();
                }
            }
        }
    }

    /// Try to deduplicate channels by detecting pairs of them that contain the same subgrids. The
    /// numerical equality is tested using a tolerance of `ulps`, given in [units of least
    /// precision](https://docs.rs/float-cmp/latest/float_cmp/index.html#some-explanation).
    pub fn dedup_channels(&mut self, ulps: i64) {
        let mut indices: Vec<usize> = (0..self.channels.len()).collect();

        while let Some(index) = indices.pop() {
            if let Some(other_index) = indices.iter().copied().find(|&other_index| {
                let (mut a, mut b) = self
                    .subgrids
                    .multi_slice_mut((s![.., .., other_index], s![.., .., index]));

                // TODO: use `Iterator::eq_by` once stablizied
                for (lhs, rhs) in a.iter_mut().zip(b.iter_mut()) {
                    let mut it_a = lhs.indexed_iter();
                    let mut it_b = rhs.indexed_iter();

                    loop {
                        let a = it_a.next();
                        let b = it_b.next();

                        match (a, b) {
                            (Some((tuple_a, value_a)), Some((tuple_b, value_b))) => {
                                if tuple_a != tuple_b {
                                    return false;
                                }

                                let u = ulps;
                                if !approx_eq!(f64, value_a, value_b, ulps = u) {
                                    return false;
                                }
                            }
                            (None, None) => break,
                            _ => return false,
                        }
                    }
                }

                true
            }) {
                let old_channel = self.channels.remove(index).entry().to_vec();
                let mut new_channel = self.channels[other_index].entry().to_vec();
                new_channel.extend(old_channel);
                self.channels[other_index] = Channel::new(new_channel);
                self.subgrids.remove_index(Axis(2), index);
            }
        }
    }

    fn merge_same_channels(&mut self) {
        let mut indices: Vec<_> = (0..self.channels.len()).rev().collect();

        // merge channels that are the same
        while let Some(index) = indices.pop() {
            if let Some((other_index, factor)) = indices.iter().find_map(|&i| {
                self.channels[i]
                    .common_factor(&self.channels[index])
                    .map(|factor| (i, factor))
            }) {
                let (mut a, mut b) = self
                    .subgrids
                    .multi_slice_mut((s![.., .., other_index], s![.., .., index]));

                // check if in all cases the limits are compatible with merging
                for (lhs, rhs) in a.iter_mut().zip(b.iter_mut()) {
                    if !rhs.is_empty() {
                        rhs.scale(1.0 / factor);
                        if lhs.is_empty() {
                            // we can't merge into an EmptySubgridV1
                            *lhs = mem::replace(rhs, EmptySubgridV1.into());
                        } else {
                            lhs.merge(rhs, None);
                            *rhs = EmptySubgridV1.into();
                        }
                    }
                }
            }
        }
    }

    fn strip_empty_channels(&mut self) {
        let mut indices: Vec<_> = (0..self.channels().len()).collect();

        while let Some(index) = indices.pop() {
            if self
                .subgrids
                .slice(s![.., .., index])
                .iter()
                .all(Subgrid::is_empty)
            {
                self.channels.remove(index);
                self.subgrids.remove_index(Axis(2), index);
            }
        }
    }

    fn strip_empty_orders(&mut self) {
        let mut indices: Vec<_> = (0..self.orders().len()).collect();

        while let Some(index) = indices.pop() {
            if self
                .subgrids
                .slice(s![index, .., ..])
                .iter()
                .all(Subgrid::is_empty)
            {
                self.orders.remove(index);
                self.subgrids.remove_index(Axis(0), index);
            }
        }
    }

    fn symmetrize_channels(&mut self) {
        let pairs: Vec<_> = self
            .convolutions()
            .iter()
            .enumerate()
            .tuple_combinations()
            .filter(|((_, conv_a), (_, conv_b))| conv_a == conv_b)
            .map(|((idx_a, _), (idx_b, _))| (idx_a, idx_b))
            .collect();

        let (idx_a, idx_b) = match *pairs.as_slice() {
            [] => return,
            [pair] => pair,
            _ => panic!("more than two equal convolutions found"),
        };
        let a_subgrid = self
            .kinematics()
            .iter()
            .position(|&kin| kin == Kinematics::X(idx_a))
            // UNWRAP: should be guaranteed by the constructor
            .unwrap();
        let b_subgrid = self
            .kinematics()
            .iter()
            .position(|&kin| kin == Kinematics::X(idx_b))
            // UNWRAP: should be guaranteed by the constructor
            .unwrap();

        let mut indices: Vec<usize> = (0..self.channels.len()).rev().collect();

        while let Some(index) = indices.pop() {
            let channel_entry = &self.channels[index];

            if *channel_entry == channel_entry.transpose(idx_a, idx_b) {
                // check if in all cases the limits are compatible with merging
                self.subgrids
                    .slice_mut(s![.., .., index])
                    .iter_mut()
                    .for_each(|subgrid| {
                        if !subgrid.is_empty()
                            && (subgrid.node_values()[a_subgrid]
                                == subgrid.node_values()[b_subgrid])
                        {
                            subgrid.symmetrize(a_subgrid, b_subgrid);
                        }
                    });
            } else if let Some((j, &other_index)) = indices
                .iter()
                .enumerate()
                .find(|(_, i)| self.channels[**i] == channel_entry.transpose(idx_a, idx_b))
            {
                indices.remove(j);

                // check if in all cases the limits are compatible with merging
                let (mut a, mut b) = self
                    .subgrids
                    .multi_slice_mut((s![.., .., index], s![.., .., other_index]));

                for (lhs, rhs) in a.iter_mut().zip(b.iter_mut()) {
                    if !rhs.is_empty() {
                        if lhs.is_empty() {
                            // we can't merge into an EmptySubgridV1
                            *lhs = mem::replace(rhs, EmptySubgridV1.into());
                            // transpose `lhs`
                            todo!();
                        } else {
                            lhs.merge(rhs, Some((a_subgrid, b_subgrid)));
                            *rhs = EmptySubgridV1.into();
                        }
                    }
                }
            }
        }
    }

    /// Upgrades the internal data structures to their latest versions.
    pub fn upgrade(&mut self) {}

    /// Return the metadata of this grid.
    #[must_use]
    pub const fn metadata(&self) -> &BTreeMap<String, String> {
        &self.metadata
    }

    /// Return the metadata of this grid.
    #[must_use]
    pub fn metadata_mut(&mut self) -> &mut BTreeMap<String, String> {
        &mut self.metadata
    }

    /// Returns information for the generation of evolution operators that are being used in
    /// [`Grid::convolve`] with the parameter `order_mask`.
    #[must_use]
    pub fn evolve_info(&self, order_mask: &[bool]) -> EvolveInfo {
        let mut ren1 = Vec::new();
        let mut fac1 = Vec::new();
        let mut frg1 = Vec::new();
        let mut x1 = Vec::new();
        let mut pids1 = Vec::new();

        for (channel, subgrid) in self
            .subgrids()
            .indexed_iter()
            .filter_map(|(tuple, subgrid)| {
                (!subgrid.is_empty() && (order_mask.is_empty() || order_mask[tuple.0]))
                    .then_some((&self.channels()[tuple.2], subgrid))
            })
        {
            ren1.extend(
                self.scales()
                    .ren
                    .calc(&subgrid.node_values(), self.kinematics())
                    .iter(),
            );
            ren1.sort_by(f64::total_cmp);
            ren1.dedup_by(subgrid::node_value_eq_ref_mut);

            fac1.extend(
                self.scales()
                    .fac
                    .calc(&subgrid.node_values(), self.kinematics())
                    .iter(),
            );
            fac1.sort_by(f64::total_cmp);
            fac1.dedup_by(subgrid::node_value_eq_ref_mut);

            frg1.extend(
                self.scales()
                    .frg
                    .calc(&subgrid.node_values(), self.kinematics())
                    .iter(),
            );
            frg1.sort_by(f64::total_cmp);
            frg1.dedup_by(subgrid::node_value_eq_ref_mut);

            x1.extend(
                subgrid
                    .node_values()
                    .iter()
                    .zip(self.kinematics())
                    .filter(|(_, kin)| matches!(kin, Kinematics::X(_)))
                    .flat_map(|(nv, _)| nv),
            );

            x1.sort_by(f64::total_cmp);
            x1.dedup_by(subgrid::node_value_eq_ref_mut);

            for (index, _) in self.convolutions().iter().enumerate() {
                pids1.extend(channel.entry().iter().map(|(pids, _)| pids[index]));
            }

            pids1.sort_unstable();
            pids1.dedup();
        }

        EvolveInfo {
            fac1,
            frg1,
            pids1,
            x1,
            ren1,
        }
    }

    // TODO:
    // - try to find a better solution than to require that E must be convertible into
    //   anyhow::Error

    /// Convert this `Grid` into an [`FkTable`] using `slices.len()` evolution operators, which for
    /// each entry must iterate over a [`Result`] of tuples of an [`OperatorSliceInfo`] and the
    /// corresponding sliced operator. The parameter `order_mask` can be used to include or exclude
    /// orders from this operation, and must correspond to the ordering given by [`Grid::orders`].
    /// Orders that are not given are enabled, and in particular if `order_mask` is empty all
    /// orders are activated.
    ///
    /// # Errors
    ///
    /// Returns an error if either the `operator` or its `info` is incompatible with this `Grid`,
    /// or if the iterator from `slices` return an error.
    pub fn evolve<
        'a,
        E: Into<anyhow::Error>,
        S: IntoIterator<Item = std::result::Result<(OperatorSliceInfo, CowArray<'a, f64, Ix4>), E>>,
    >(
        &self,
        slices: Vec<S>,
        order_mask: &[bool],
        xi: (f64, f64, f64),
        alphas_table: &AlphasTable,
    ) -> Result<FkTable> {
        struct Iter<T> {
            iters: Vec<T>,
        }

        impl<T: Iterator> Iterator for Iter<T> {
            type Item = Vec<T::Item>;

            fn next(&mut self) -> Option<Self::Item> {
                // this will return `None` as soon as one of the Iterators retuns `None`
                self.iters.iter_mut().map(Iterator::next).collect()
            }
        }

        // convert a `Vec<IntoIterator<Item = T>>` to a `IntoIterator<Item = Vec<T>>`
        fn zip_n<O, T>(iters: O) -> impl Iterator<Item = Vec<T::Item>>
        where
            O: IntoIterator<Item = T>,
            T: IntoIterator,
        {
            Iter {
                iters: iters.into_iter().map(IntoIterator::into_iter).collect(),
            }
        }

        // result of this method
        let mut result: Option<Self> = None;
        // the EKOs' indices matching this Grid's convolutions
        let mut eko_map = Vec::new();

        // initial factorization scale
        let mut fac0 = None;
        // factorization slices we use
        let mut used_op_fac1 = Vec::new();
        // factorization slices we encounter, but possibly don't use
        let mut op_fac1 = Vec::new();

        // initial fragmentation scale
        let mut frg0 = None;
        // fragmentation slices we use
        let mut used_op_frg1 = Vec::new();
        // fragmentation slices we encounter, but possibly don't use
        let mut op_frg1 = Vec::new();

        // factorization scales needed by the grid
        let grid_fac1: Vec<_> = self
            .evolve_info(order_mask)
            .fac1
            .into_iter()
            .map(|fac| xi.1 * xi.1 * fac)
            .collect();
        // fragmentation scales needed by the grid
        let grid_frg1: Vec<_> = self
            .evolve_info(order_mask)
            .frg1
            .into_iter()
            .map(|frg| xi.1 * xi.1 * frg)
            .collect();

        for slice in zip_n(slices) {
            let (infos, operators): (Vec<_>, Vec<_>) = slice
                .into_iter()
                .map(|res| res.map_err(|err| Error::Other(err.into())))
                .collect::<Result<_>>()?;

            let pid_basis = infos[0].pid_basis;

            if !infos.iter().all(|info| info.pid_basis == pid_basis) {
                return Err(Error::General(
                    "the EKOs' PID bases are not all equal".to_owned(),
                ));
            }

            let mut fac1 = None;
            let mut frg1 = None;

            for (info, operator) in infos.iter().zip(&operators) {
                let dim_op_info = (
                    info.pids1.len(),
                    info.x1.len(),
                    info.pids0.len(),
                    info.x0.len(),
                );

                if operator.dim() != dim_op_info {
                    return Err(Error::General(format!(
                        "operator information {dim_op_info:?} does not match the operator's dimensions: {:?}",
                        operator.dim()
                    )));
                }

                if info.conv_type.is_pdf() {
                    if let Some(fac0) = fac0 {
                        // check that this EKO slice is compatible with all previous slices
                        if !approx_eq!(f64, fac0, info.fac0, ulps = 8) {
                            return Err(Error::General(format!(
                                "EKO slice's fac0 = '{}' is incompatible with previous slices' fac0 = '{fac0}'",
                                info.fac0
                            )));
                        }
                    } else {
                        fac0 = Some(info.fac0);
                    }

                    if let Some(fac1) = fac1 {
                        // we assume that all EKO slices always share the same factorization and/or
                        // fragmentation scale at process level. If this isn't the case, for
                        // instance when the fragmentation scale is functionally different from the
                        // factorization scale, this implementation isn't general enough and has to
                        // be changed
                        if !subgrid::node_value_eq(info.fac1, fac1) {
                            unimplemented!();
                        }
                    } else {
                        fac1 = Some(info.fac1);
                    }
                } else {
                    if let Some(frg0) = frg0 {
                        if !approx_eq!(f64, frg0, info.fac0, ulps = 8) {
                            return Err(Error::General(format!(
                                "EKO slice's frg0 = '{}' is incompatible with previous slices' frg0 = '{frg0}'",
                                info.fac0
                            )));
                        }
                    } else {
                        frg0 = Some(info.fac0);
                    }

                    if let Some(frg1) = frg1 {
                        if !subgrid::node_value_eq(info.fac1, frg1) {
                            unimplemented!();
                        }
                    } else {
                        frg1 = Some(info.fac1);
                    }
                }
            }

            if eko_map.is_empty() {
                let eko_conv_types: Vec<_> = infos.iter().map(|info| info.conv_type).collect();

                // match this Grid's convolution types to the EKOs' convolution types
                eko_map = self
                    .convolutions()
                    .iter()
                    .map(|conv| {
                        eko_conv_types
                            .iter()
                            .position(|&eko_conv_type| eko_conv_type == conv.conv_type())
                            .ok_or_else(|| {
                                Error::General(format!(
                                    "no EKO for convolution type `{conv:?}` found"
                                ))
                            })
                    })
                    .collect::<Result<_>>()?;
            }

            if let Some(fac1) = fac1 {
                op_fac1.push(fac1);

                // it's possible that due to small numerical differences we get two slices which
                // are almost the same. We have to skip those in order not to evolve the 'same'
                // slice twice
                if used_op_fac1
                    .iter()
                    .any(|&fac| subgrid::node_value_eq(fac, fac1))
                {
                    continue;
                }

                // skip slices that the grid doesn't use
                if !grid_fac1
                    .iter()
                    .any(|&fac| subgrid::node_value_eq(fac, fac1))
                {
                    continue;
                }
            }

            if let Some(frg1) = frg1 {
                op_frg1.push(frg1);

                // it's possible that due to small numerical differences we get two slices which
                // are almost the same. We have to skip those in order not to evolve the 'same'
                // slice twice
                if used_op_frg1
                    .iter()
                    .any(|&frg| subgrid::node_value_eq(frg, frg1))
                {
                    continue;
                }

                // skip slices that the grid doesn't use
                if !grid_frg1
                    .iter()
                    .any(|&frg| subgrid::node_value_eq(frg, frg1))
                {
                    continue;
                }
            }

            let operators: Vec<_> = eko_map.iter().map(|&idx| operators[idx].view()).collect();
            let infos: Vec<_> = eko_map.iter().map(|&idx| infos[idx].clone()).collect();

            let (fac, frg, scale_values) = match (fac0, frg0) {
                (None, None) => unreachable!(),
                (Some(fac0), None) => (ScaleFuncForm::Scale(0), ScaleFuncForm::NoScale, vec![fac0]),
                (None, Some(frg0)) => (ScaleFuncForm::NoScale, ScaleFuncForm::Scale(0), vec![frg0]),
                (Some(fac0), Some(frg0)) => {
                    if approx_eq!(f64, fac0, frg0, ulps = 8) {
                        (ScaleFuncForm::Scale(0), ScaleFuncForm::Scale(0), vec![fac0])
                    } else {
                        (
                            ScaleFuncForm::Scale(0),
                            ScaleFuncForm::Scale(1),
                            vec![fac0, frg0],
                        )
                    }
                }
            };

            let (subgrids, channels) = evolution::evolve_slice(
                self,
                &operators,
                &infos,
                &scale_values,
                order_mask,
                xi,
                alphas_table,
            )?;

            let evolved_slice = Self {
                subgrids,
                bwfl: self.bwfl().clone(),
                orders: vec![Order::new(0, 0, 0, 0, 0)],
                channels,
                pid_basis,
                convolutions: self.convolutions.clone(),
                // TODO: the next line is probably wrong for flexible-scale grids
                interps: self.interps.clone(),
                kinematics: (0..scale_values.len())
                    .map(Kinematics::Scale)
                    .chain(
                        self.kinematics
                            .iter()
                            .filter(|kin| matches!(kin, Kinematics::X(_)))
                            .copied(),
                    )
                    .collect(),
                scales: Scales {
                    // FK-tables have their renormalization scales burnt in
                    ren: ScaleFuncForm::NoScale,
                    fac,
                    frg,
                },
                metadata: self.metadata.clone(),
                more_members: self.more_members.clone(),
                // TODO: transform the reference result to match the FKTable structure
                reference: self.reference.clone(),
            };

            if let Some(result) = &mut result {
                result.merge(evolved_slice)?;
            } else {
                result = Some(evolved_slice);
            }

            if let Some(fac1) = fac1 {
                used_op_fac1.push(fac1);
            }

            if let Some(frg1) = frg1 {
                used_op_frg1.push(frg1);
            }
        }

        op_fac1.sort_by(f64::total_cmp);
        op_frg1.sort_by(f64::total_cmp);

        // make sure we've evolved all slices
        if let Some(fac1) = grid_fac1.into_iter().find(|&grid_fac1| {
            !used_op_fac1
                .iter()
                .any(|&eko_fac1| subgrid::node_value_eq(grid_fac1, eko_fac1))
        }) {
            return Err(Error::General(format!(
                "no operator for fac1 = {fac1} found in {op_fac1:?}"
            )));
        }

        // make sure we've evolved all slices
        if let Some(frg1) = grid_frg1.into_iter().find(|&grid_frg1| {
            !used_op_frg1
                .iter()
                .any(|&eko_frg1| subgrid::node_value_eq(grid_frg1, eko_frg1))
        }) {
            return Err(Error::General(format!(
                "no operator for frg1 = {frg1} found in {op_frg1:?}"
            )));
        }

        let result =
            result.ok_or_else(|| Error::General("no evolution was performed".to_owned()))?;

        // UNWRAP: merging evolved slices should be a proper FkTable again
        Ok(FkTable::try_from(result).unwrap_or_else(|_| unreachable!()))
    }

    /// Deletes bins with the corresponding `bin_indices`. Repeated indices and indices larger or
    /// equal the bin length are ignored.
    pub fn delete_bins(&mut self, bin_indices: &[usize]) {
        let mut bin_indices: Vec<_> = bin_indices
            .iter()
            .copied()
            // ignore indices corresponding to bin that don't exist
            .filter(|&index| index < self.bwfl().len())
            .collect();

        // sort and remove repeated indices
        bin_indices.sort_unstable();
        bin_indices.dedup();
        let bin_indices = bin_indices;

        for &bin_index in bin_indices.iter().rev() {
            self.subgrids.remove_index(Axis(1), bin_index);
            self.bwfl.remove(bin_index);
        }
    }

    /// Change the particle ID convention.
    pub fn rotate_pid_basis(&mut self, pid_basis: PidBasis) {
        let self_pid_basis = *self.pid_basis();
        for channel in &mut self.channels {
            *channel = self_pid_basis.translate(pid_basis, channel.clone());
        }
        self.pid_basis = pid_basis;
    }

    /// Deletes channels with the corresponding `channel_indices`. Repeated indices and indices
    /// larger or equal than the number of channels are ignored.
    pub fn delete_channels(&mut self, channel_indices: &[usize]) {
        let mut channel_indices: Vec<_> = channel_indices
            .iter()
            .copied()
            // ignore indices corresponding to bin that don't exist
            .filter(|&index| index < self.channels().len())
            .collect();

        // sort and remove repeated indices
        channel_indices.sort_unstable();
        channel_indices.dedup();
        channel_indices.reverse();
        let channel_indices = channel_indices;

        for index in channel_indices {
            self.channels.remove(index);
            self.subgrids.remove_index(Axis(2), index);
        }
    }

    /// Delete orders with the corresponding `order_indices`. Repeated indices and indices larger
    /// or equal than the number of orders are ignored.
    pub fn delete_orders(&mut self, order_indices: &[usize]) {
        let mut order_indices: Vec<_> = order_indices
            .iter()
            .copied()
            // ignore indices corresponding to orders that don't exist
            .filter(|&index| index < self.orders().len())
            .collect();

        // sort and remove repeated indices
        order_indices.sort_unstable();
        order_indices.dedup();
        order_indices.reverse();
        let order_indices = order_indices;

        for index in order_indices {
            self.orders.remove(index);
            self.subgrids.remove_index(Axis(0), index);
        }
    }

    /// Splits the grid such that each channel contains only a single tuple of PIDs.
    pub fn split_channels(&mut self) {
        let indices: Vec<_> = self
            .channels()
            .iter()
            .enumerate()
            .flat_map(|(index, entry)| iter::repeat(index).take(entry.entry().len()))
            .collect();

        self.subgrids = self.subgrids.select(Axis(2), &indices);
        self.channels = self
            .channels()
            .iter()
            .flat_map(|entry| {
                entry
                    .entry()
                    .iter()
                    .cloned()
                    .map(move |entry| Channel::new(vec![entry]))
            })
            .collect();
    }
}

#[cfg(test)]
mod tests {
    use super::*;
    use crate::boc::ScaleFuncForm;
    use crate::channel;
    use crate::convolutions::ConvType;
    use crate::interpolation::Map;
    use float_cmp::assert_approx_eq;
    use std::fs::File;

    #[test]
    fn interpolations() {
        let grid = Grid::new(
            BinsWithFillLimits::from_fill_limits([0.0, 1.0].to_vec()).unwrap(),
            vec![Order::new(0, 2, 0, 0, 0)],
            vec![Channel::new(vec![(vec![1, -1], 1.0), (vec![2, -2], 1.0)])],
            PidBasis::Pdg,
            vec![
                Conv::new(ConvType::UnpolPDF, 2212),
                Conv::new(ConvType::UnpolPDF, 2212),
            ],
            v0::default_interps(false, 2),
            vec![Kinematics::Scale(0), Kinematics::X(0), Kinematics::X(1)],
            Scales {
                ren: ScaleFuncForm::Scale(0),
                fac: ScaleFuncForm::Scale(0),
                frg: ScaleFuncForm::NoScale,
            },
        );

        let interps = grid.interpolations();
        assert!(matches!(interps[0].map(), Map::ApplGridH0));
        assert!(matches!(interps[1].map(), Map::ApplGridF2));
        assert!(matches!(interps[2].map(), Map::ApplGridF2));
    }

    #[test]
    #[should_panic(expected = "channel #0 has wrong number of PIDs: expected 2, found 3")]
    fn grid_new_panic0() {
        let channel = vec![(vec![1, -1, 1], 1.0), (vec![2, -2, 2], 1.0)];

        let _ = Grid::new(
            BinsWithFillLimits::from_fill_limits([0.0, 1.0].to_vec()).unwrap(),
            vec![Order::new(0, 2, 0, 0, 0)],
            vec![Channel::new(channel)],
            PidBasis::Pdg,
            vec![
                Conv::new(ConvType::UnpolPDF, 2212),
                Conv::new(ConvType::UnpolPDF, 2212),
            ],
            v0::default_interps(false, 2),
            vec![Kinematics::Scale(0), Kinematics::X(0), Kinematics::X(1)],
            Scales {
                ren: ScaleFuncForm::Scale(0),
                fac: ScaleFuncForm::Scale(0),
                frg: ScaleFuncForm::NoScale,
            },
        );
    }

    #[test]
    #[should_panic(expected = "interps and kinematics have different lengths: 2 vs. 3")]
    fn grid_new_panic1() {
        let channel = vec![(vec![1, -1], 1.0), (vec![2, -2], 1.0)];

        let _ = Grid::new(
            BinsWithFillLimits::from_fill_limits([0.0, 1.0].to_vec()).unwrap(),
            vec![Order::new(0, 2, 0, 0, 0)],
            vec![Channel::new(channel)],
            PidBasis::Pdg,
            vec![
                Conv::new(ConvType::UnpolPDF, 2212),
                Conv::new(ConvType::UnpolPDF, 2212),
            ],
            v0::default_interps(false, 1),
            vec![Kinematics::Scale(0), Kinematics::X(0), Kinematics::X(1)],
            Scales {
                ren: ScaleFuncForm::Scale(0),
                fac: ScaleFuncForm::Scale(0),
                frg: ScaleFuncForm::NoScale,
            },
        );
    }

    #[test]
    #[should_panic(expected = "scales and kinematics are not compatible")]
    fn grid_new_panic2() {
        let channel = vec![(vec![1, -1], 1.0), (vec![2, -2], 1.0)];

        let _ = Grid::new(
            BinsWithFillLimits::from_fill_limits([0.0, 1.0].to_vec()).unwrap(),
            vec![Order::new(0, 2, 0, 0, 0)],
            vec![Channel::new(channel)],
            PidBasis::Pdg,
            vec![
                Conv::new(ConvType::UnpolPDF, 2212),
                Conv::new(ConvType::UnpolPDF, 2212),
            ],
            v0::default_interps(false, 2),
            vec![Kinematics::Scale(0), Kinematics::X(0), Kinematics::X(1)],
            Scales {
                ren: ScaleFuncForm::Scale(0),
                fac: ScaleFuncForm::Scale(1),
                frg: ScaleFuncForm::NoScale,
            },
        );
    }

    #[test]
    fn grid_read_file_version_unsupported() {
        let result = Grid::read(
            &[
                b'P', b'i', b'n', b'e', b'A', b'P', b'P', b'L', 99, 0, 0, 0, 0, 0, 0, 0,
            ][..],
        );

        assert!(
            matches!(result, Err(Error::General(msg)) if msg == "file version 99 is not supported")
        );
    }

    #[test]
    fn grid_merge_empty_subgrids() {
        let mut grid = Grid::new(
            BinsWithFillLimits::from_fill_limits([0.0, 0.25, 0.5, 0.75, 1.0].to_vec()).unwrap(),
            vec![Order::new(0, 2, 0, 0, 0)],
            vec![
                channel![1.0 * (2, 2) + 1.0 * (4, 4)],
                channel![1.0 * (1, 1) + 1.0 * (3, 3)],
            ],
            PidBasis::Pdg,
            vec![Conv::new(ConvType::UnpolPDF, 2212); 2],
            v0::default_interps(false, 2),
            vec![Kinematics::Scale(0), Kinematics::X(0), Kinematics::X(1)],
            Scales {
                ren: ScaleFuncForm::Scale(0),
                fac: ScaleFuncForm::Scale(0),
                frg: ScaleFuncForm::NoScale,
            },
        );

        assert_eq!(grid.bwfl().len(), 4);
        assert_eq!(grid.channels().len(), 2);
        assert_eq!(grid.orders().len(), 1);

        let other = Grid::new(
            BinsWithFillLimits::from_fill_limits([0.0, 0.25, 0.5, 0.75, 1.0].to_vec()).unwrap(),
            vec![Order::new(1, 2, 0, 0, 0), Order::new(1, 2, 0, 1, 0)],
            vec![
                // differently ordered than `grid`
                channel![1.0 * (1, 1) + 1.0 * (3, 3)],
                channel![1.0 * (2, 2) + 1.0 * (4, 4)],
            ],
            PidBasis::Pdg,
            vec![Conv::new(ConvType::UnpolPDF, 2212); 2],
            v0::default_interps(false, 2),
            vec![Kinematics::Scale(0), Kinematics::X(0), Kinematics::X(1)],
            Scales {
                ren: ScaleFuncForm::Scale(0),
                fac: ScaleFuncForm::Scale(0),
                frg: ScaleFuncForm::NoScale,
            },
        );

        // merging with empty subgrids should not change the grid
        grid.merge(other).unwrap();

        assert_eq!(grid.bwfl().len(), 4);
        assert_eq!(grid.channels().len(), 2);
        assert_eq!(grid.orders().len(), 1);
    }

    #[test]
    fn grid_merge_orders() {
        let mut grid = Grid::new(
            BinsWithFillLimits::from_fill_limits([0.0, 0.25, 0.5, 0.75, 1.0].to_vec()).unwrap(),
            vec![Order::new(0, 2, 0, 0, 0)],
            vec![
                channel![1.0 * (2, 2) + 1.0 * (4, 4)],
                channel![1.0 * (1, 1) + 1.0 * (3, 3)],
            ],
            PidBasis::Pdg,
            vec![Conv::new(ConvType::UnpolPDF, 2212); 2],
            v0::default_interps(false, 2),
            vec![Kinematics::Scale(0), Kinematics::X(0), Kinematics::X(1)],
            Scales {
                ren: ScaleFuncForm::Scale(0),
                fac: ScaleFuncForm::Scale(0),
                frg: ScaleFuncForm::NoScale,
            },
        );

        assert_eq!(grid.bwfl().len(), 4);
        assert_eq!(grid.channels().len(), 2);
        assert_eq!(grid.orders().len(), 1);

        let mut other = Grid::new(
            BinsWithFillLimits::from_fill_limits([0.0, 0.25, 0.5, 0.75, 1.0].to_vec()).unwrap(),
            vec![
                Order::new(1, 2, 0, 0, 0),
                Order::new(1, 2, 0, 1, 0),
                Order::new(0, 2, 0, 0, 0),
            ],
            vec![
                channel![1.0 * (2, 2) + 1.0 * (4, 4)],
                channel![1.0 * (1, 1) + 1.0 * (3, 3)],
            ],
            PidBasis::Pdg,
            vec![Conv::new(ConvType::UnpolPDF, 2212); 2],
            v0::default_interps(false, 2),
            vec![Kinematics::Scale(0), Kinematics::X(0), Kinematics::X(1)],
            Scales {
                ren: ScaleFuncForm::Scale(0),
                fac: ScaleFuncForm::Scale(0),
                frg: ScaleFuncForm::NoScale,
            },
        );

        other.fill(0, 0.1, 0, &[90.0_f64.powi(2), 0.1, 0.2], 1.0);
        other.fill(0, 0.1, 1, &[90.0_f64.powi(2), 0.1, 0.2], 2.0);
        other.fill(1, 0.1, 0, &[90.0_f64.powi(2), 0.1, 0.2], 1.0);
        other.fill(1, 0.1, 1, &[90.0_f64.powi(2), 0.1, 0.2], 2.0);

        // merge with four non-empty subgrids
        grid.merge(other).unwrap();

        assert_eq!(grid.bwfl().len(), 4);
        assert_eq!(grid.channels().len(), 2);
        assert_eq!(grid.orders().len(), 3);
    }

    #[test]
    fn grid_merge_channels_entries() {
        let mut grid = Grid::new(
            BinsWithFillLimits::from_fill_limits([0.0, 0.25, 0.5, 0.75, 1.0].to_vec()).unwrap(),
            vec![Order::new(0, 2, 0, 0, 0)],
            vec![
                channel![1.0 * (2, 2) + 1.0 * (4, 4)],
                channel![1.0 * (1, 1) + 1.0 * (3, 3)],
            ],
            PidBasis::Pdg,
            vec![Conv::new(ConvType::UnpolPDF, 2212); 2],
            v0::default_interps(false, 2),
            vec![Kinematics::Scale(0), Kinematics::X(0), Kinematics::X(1)],
            Scales {
                ren: ScaleFuncForm::Scale(0),
                fac: ScaleFuncForm::Scale(0),
                frg: ScaleFuncForm::NoScale,
            },
        );

        assert_eq!(grid.bwfl().len(), 4);
        assert_eq!(grid.channels().len(), 2);
        assert_eq!(grid.orders().len(), 1);

        let mut other = Grid::new(
            BinsWithFillLimits::from_fill_limits([0.0, 0.25, 0.5, 0.75, 1.0].to_vec()).unwrap(),
            vec![Order::new(0, 2, 0, 0, 0)],
            vec![
                channel![1.0 * (22, 22)],
                channel![1.0 * (2, 2) + 1.0 * (4, 4)],
            ],
            PidBasis::Pdg,
            vec![Conv::new(ConvType::UnpolPDF, 2212); 2],
            v0::default_interps(false, 2),
            vec![Kinematics::Scale(0), Kinematics::X(0), Kinematics::X(1)],
            Scales {
                ren: ScaleFuncForm::Scale(0),
                fac: ScaleFuncForm::Scale(0),
                frg: ScaleFuncForm::NoScale,
            },
        );

        // fill the photon-photon entry
        other.fill(0, 0.1, 0, &[90.0_f64.powi(2), 0.1, 0.2], 3.0);

        grid.merge(other).unwrap();

        assert_eq!(grid.bwfl().len(), 4);
        assert_eq!(grid.channels().len(), 3);
        assert_eq!(grid.orders().len(), 1);
    }

    #[test]
    fn grid_merge_bins() {
        let mut grid = Grid::new(
            BinsWithFillLimits::from_fill_limits([0.0, 0.25, 0.5].to_vec()).unwrap(),
            vec![Order::new(0, 2, 0, 0, 0)],
            vec![
                channel![1.0 * (2, 2) + 1.0 * (4, 4)],
                channel![1.0 * (1, 1) + 1.0 * (3, 3)],
            ],
            PidBasis::Pdg,
            vec![Conv::new(ConvType::UnpolPDF, 2212); 2],
            v0::default_interps(false, 2),
            vec![Kinematics::Scale(0), Kinematics::X(0), Kinematics::X(1)],
            Scales {
                ren: ScaleFuncForm::Scale(0),
                fac: ScaleFuncForm::Scale(0),
                frg: ScaleFuncForm::NoScale,
            },
        );

        assert_eq!(grid.bwfl().len(), 2);
        assert_eq!(grid.channels().len(), 2);
        assert_eq!(grid.orders().len(), 1);

        let mut other = Grid::new(
            BinsWithFillLimits::from_fill_limits([0.5, 0.75, 1.0].to_vec()).unwrap(),
            vec![Order::new(0, 2, 0, 0, 0)],
            vec![
                // channels are differently sorted
                channel![1.0 * (1, 1) + 1.0 * (3, 3)],
                channel![1.0 * (2, 2) + 1.0 * (4, 4)],
            ],
            PidBasis::Pdg,
            vec![Conv::new(ConvType::UnpolPDF, 2212); 2],
            v0::default_interps(false, 2),
            vec![Kinematics::Scale(0), Kinematics::X(0), Kinematics::X(1)],
            Scales {
                ren: ScaleFuncForm::Scale(0),
                fac: ScaleFuncForm::Scale(0),
                frg: ScaleFuncForm::NoScale,
            },
        );

        other.fill(0, 0.1, 0, &[90.0_f64.powi(2), 0.1, 0.2], 2.0);
        other.fill(0, 0.1, 1, &[90.0_f64.powi(2), 0.1, 0.2], 3.0);

        grid.merge(other).unwrap();

        assert_eq!(grid.bwfl().len(), 4);
        assert_eq!(grid.channels().len(), 2);
        assert_eq!(grid.orders().len(), 1);
    }

    #[test]
    fn grid_convolutions() {
        let mut grid = Grid::new(
            BinsWithFillLimits::from_fill_limits([0.0, 1.0].to_vec()).unwrap(),
            vec![Order::new(0, 0, 0, 0, 0)],
            vec![channel![1.0 * (21, 21)]],
            PidBasis::Pdg,
            vec![Conv::new(ConvType::UnpolPDF, 2212); 2],
            v0::default_interps(false, 2),
            vec![Kinematics::Scale(0), Kinematics::X(0), Kinematics::X(1)],
            Scales {
                ren: ScaleFuncForm::Scale(0),
                fac: ScaleFuncForm::Scale(0),
                frg: ScaleFuncForm::NoScale,
            },
        );

        // by default we assume unpolarized proton PDFs are used
        assert_eq!(
            grid.convolutions(),
            [
                Conv::new(ConvType::UnpolPDF, 2212),
                Conv::new(ConvType::UnpolPDF, 2212)
            ]
        );

        grid.convolutions_mut()[0] = Conv::new(ConvType::UnpolPDF, -2212);
        grid.convolutions_mut()[1] = Conv::new(ConvType::UnpolPDF, -2212);

        assert_eq!(
            grid.convolutions(),
            [
                Conv::new(ConvType::UnpolPDF, -2212),
                Conv::new(ConvType::UnpolPDF, -2212)
            ]
        );
    }

    #[test]
    fn evolve_info() {
        let grid =
            Grid::read(File::open("../test-data/LHCB_WP_7TEV_opt.pineappl.lz4").unwrap()).unwrap();
        let info = grid.evolve_info(&[]);

        assert_eq!(info.fac1.len(), 1);
        assert_approx_eq!(f64, info.fac1[0], 6456.443904000001, ulps = 64);

        assert_eq!(info.pids1, [-3, -1, 2, 4, 21, 22]);

        assert_eq!(info.x1.len(), 39);
        assert_approx_eq!(f64, info.x1[0], 1.9602505002391748e-5, ulps = 64);
        assert_approx_eq!(f64, info.x1[1], 2.97384953722449e-5, ulps = 64);
        assert_approx_eq!(f64, info.x1[2], 4.511438394964044e-5, ulps = 64);
        assert_approx_eq!(f64, info.x1[3], 6.843744918967896e-5, ulps = 64);
        assert_approx_eq!(f64, info.x1[4], 0.00010381172986576898, ulps = 64);
        assert_approx_eq!(f64, info.x1[5], 0.00015745605600841445, ulps = 64);
        assert_approx_eq!(f64, info.x1[6], 0.00023878782918561914, ulps = 64);
        assert_approx_eq!(f64, info.x1[7], 0.00036205449638139736, ulps = 64);
        assert_approx_eq!(f64, info.x1[8], 0.0005487795323670796, ulps = 64);
        assert_approx_eq!(f64, info.x1[9], 0.0008314068836488144, ulps = 64);
        assert_approx_eq!(f64, info.x1[10], 0.0012586797144272762, ulps = 64);
        assert_approx_eq!(f64, info.x1[11], 0.0019034634022867384, ulps = 64);
        assert_approx_eq!(f64, info.x1[12], 0.0028738675812817515, ulps = 64);
        assert_approx_eq!(f64, info.x1[13], 0.004328500638820811, ulps = 64);
        assert_approx_eq!(f64, info.x1[14], 0.006496206194633799, ulps = 64);
        assert_approx_eq!(f64, info.x1[15], 0.009699159574043398, ulps = 64);
        assert_approx_eq!(f64, info.x1[16], 0.014375068581090129, ulps = 64);
        assert_approx_eq!(f64, info.x1[17], 0.02108918668378717, ulps = 64);
        assert_approx_eq!(f64, info.x1[18], 0.030521584007828916, ulps = 64);
        assert_approx_eq!(f64, info.x1[19], 0.04341491741702269, ulps = 64);
        assert_approx_eq!(f64, info.x1[20], 0.060480028754447364, ulps = 64);
        assert_approx_eq!(f64, info.x1[21], 0.08228122126204893, ulps = 64);
        assert_approx_eq!(f64, info.x1[22], 0.10914375746330703, ulps = 64);
        assert_approx_eq!(f64, info.x1[23], 0.14112080644440345, ulps = 64);
        assert_approx_eq!(f64, info.x1[24], 0.17802566042569432, ulps = 64);
        assert_approx_eq!(f64, info.x1[25], 0.2195041265003886, ulps = 64);
        assert_approx_eq!(f64, info.x1[26], 0.2651137041582823, ulps = 64);
        assert_approx_eq!(f64, info.x1[27], 0.31438740076927585, ulps = 64);
        assert_approx_eq!(f64, info.x1[28], 0.3668753186482242, ulps = 64);
        assert_approx_eq!(f64, info.x1[29], 0.4221667753589648, ulps = 64);
        assert_approx_eq!(f64, info.x1[30], 0.4798989029610255, ulps = 64);
        assert_approx_eq!(f64, info.x1[31], 0.5397572337880445, ulps = 64);
        assert_approx_eq!(f64, info.x1[32], 0.601472197967335, ulps = 64);
        assert_approx_eq!(f64, info.x1[33], 0.6648139482473823, ulps = 64);
        assert_approx_eq!(f64, info.x1[34], 0.7295868442414312, ulps = 64);
        assert_approx_eq!(f64, info.x1[35], 0.7956242522922756, ulps = 64);
        assert_approx_eq!(f64, info.x1[36], 0.8627839323906108, ulps = 64);
        assert_approx_eq!(f64, info.x1[37], 0.9309440808717544, ulps = 64);
        assert_approx_eq!(f64, info.x1[38], 1.0, ulps = 64);

        assert_eq!(info.ren1.len(), 1);
        assert_approx_eq!(f64, info.ren1[0], 6456.443904000001, ulps = 64);
    }
}<|MERGE_RESOLUTION|>--- conflicted
+++ resolved
@@ -148,11 +148,7 @@
         }
     }
 
-<<<<<<< HEAD
     /// Get the Monte Carlo reference for the given grid.
-=======
-    /// TODO
->>>>>>> 1829aa56
     #[must_use]
     pub const fn reference(&self) -> &Reference {
         &self.reference
@@ -432,7 +428,7 @@
         Ok(())
     }
 
-    /// Check if the two `Kinematics` objects are the same even in the case they are ordered
+    /// Check if two `Kinematics` objects are the same even in the case they are ordered
     /// differently.
     fn are_kinematics_equal(kin_a: &[Kinematics], kin_b: &[Kinematics]) -> bool {
         let mut count_a = HashMap::new();
