--- conflicted
+++ resolved
@@ -727,25 +727,7 @@
             );
         }
 
-<<<<<<< HEAD
         self.convolutions_mut()[convolution] = self.convolutions()[convolution].charge_conjugate();
-=======
-        self.set_key_value(&format!("convolution_type_{}", index + 1), &type_);
-        self.set_key_value(&format!("convolution_particle_{}", index + 1), &particle);
-
-        // update the remaining metadata
-        for (index, convolution) in self.convolutions().into_iter().enumerate() {
-            if self
-                .key_values()
-                // UNWRAP: we set some key-values before so there must be a storage
-                .unwrap_or_else(|| unreachable!())
-                .get(&format!("initial_state_{}", index + 1))
-                .is_some()
-            {
-                self.set_convolution(index, convolution);
-            }
-        }
->>>>>>> 7053cecb
     }
 
     fn increase_shape(&mut self, new_dim: &(usize, usize, usize)) {
@@ -1451,12 +1433,7 @@
                 kinematics: self.kinematics.clone(),
             };
 
-<<<<<<< HEAD
             assert_eq!(infos[0].pid_basis, infos[1].pid_basis);
-=======
-            // TODO: use a new constructor to set this information
-            rhs.set_pid_basis(infos[0].pid_basis);
->>>>>>> 7053cecb
 
             if let Some(lhs) = &mut lhs {
                 lhs.merge(rhs)?;
