//! Module containing all traits and supporting structures for grids.

use super::bin::{BinInfo, BinLimits, BinRemapper};
use super::empty_subgrid::EmptySubgridV1;
use super::import_only_subgrid::ImportOnlySubgridV1;
use super::lagrange_subgrid::{LagrangeSparseSubgridV1, LagrangeSubgridV1, LagrangeSubgridV2};
use super::lumi::LumiEntry;
use super::lumi_entry;
use super::ntuple_subgrid::NtupleSubgridV1;
use super::sparse_array3::SparseArray3;
use super::subgrid::{ExtraSubgridParams, Subgrid, SubgridEnum, SubgridParams};
use float_cmp::approx_eq;
use git_version::git_version;
use indicatif::{ProgressBar, ProgressStyle};
use itertools::Itertools;
use lz_fear::{framed::DecompressionError::WrongMagic, LZ4FrameReader};
use ndarray::{s, Array3, Array5, Dimension};
use rustc_hash::FxHashMap;
use serde::{Deserialize, Serialize};
use std::borrow::Cow;
use std::cell::RefCell;
use std::cmp::Ordering;
use std::collections::HashMap;
use std::convert::TryInto;
use std::io::{Read, Seek, SeekFrom, Write};
use std::mem;
use std::ops::Range;
use std::ptr;
use thiserror::Error;

// TODO: when possible change the types from `u32` to `u8` to change `try_into` to `into`

/// Coupling powers for each grid.
#[derive(Clone, Debug, Deserialize, Eq, Hash, PartialEq, Serialize)]
pub struct Order {
    /// Exponent of the strong coupling.
    pub alphas: u32,
    /// Exponent of the electromagnetic coupling.
    pub alpha: u32,
    /// Exponent of the logarithm of the scale factor of the renomalization scale.
    pub logxir: u32,
    /// Exponent of the logarithm of the scale factor of the factorization scale.
    pub logxif: u32,
}

impl Ord for Order {
    fn cmp(&self, other: &Self) -> Ordering {
        // sort leading orders before next-to-leading orders, then the lowest power in alpha, the
        // rest lexicographically
        (self.alphas + self.alpha)
            .cmp(&(other.alphas + other.alpha))
            .then((self.alpha, self.logxir, self.logxif).cmp(&(
                other.alpha,
                other.logxir,
                other.logxif,
            )))
    }
}

impl PartialOrd for Order {
    fn partial_cmp(&self, other: &Self) -> Option<Ordering> {
        Some(self.cmp(other))
    }
}

impl Order {
    /// Constructor. This function mainly exists to have a way of constructing `Order` that is less
    /// verbose.
    #[must_use]
    pub const fn new(alphas: u32, alpha: u32, logxir: u32, logxif: u32) -> Self {
        Self {
            alphas,
            alpha,
            logxir,
            logxif,
        }
    }
}

/// This structure represents a position (`x1`, `x2`, `q2`) in a `Subgrid` together with a
/// corresponding `weight`. The type `W` can either be a `f64` or `()`, which is used when multiple
/// weights should be signaled.
#[derive(Clone, Debug, Deserialize, PartialEq, Serialize)]
pub struct Ntuple<W> {
    /// Momentum fraction of the first parton.
    pub x1: f64,
    /// Momentum fraction of the second parton.
    pub x2: f64,
    /// Squared scale.
    pub q2: f64,
    /// Weight of this entry.
    pub weight: W,
}

/// Error returned when merging two grids fails.
#[derive(Debug, Error)]
pub enum GridError {
    /// Returned when trying to merge two `Grid` objects with incompatible bin limits.
    #[error(transparent)]
    InvalidBinLimits(super::bin::MergeBinError),
    /// Returned if the number of bins in the grid and in the remapper do not agree.
    #[error("the remapper has {remapper_bins} bins, but the grid has {grid_bins}")]
    BinNumberMismatch {
        /// Number of bins in the grid.
        grid_bins: usize,
        /// Number of bins in the remapper.
        remapper_bins: usize,
    },
    /// Returned when trying to construct a `Grid` using an unknown subgrid type.
    #[error("tried constructing a Grid with unknown Subgrid type `{0}`")]
    UnknownSubgridType(String),
    /// Returned when failed to read a Grid.
    #[error(transparent)]
    ReadFailure(bincode::Error),
    /// Returned when failed to write a Grid.
    #[error(transparent)]
    WriteFailure(bincode::Error),
}

<<<<<<< HEAD
/// Error returned when trying to construct a `Grid` using an unknown subgrid type.
#[derive(Debug, Error)]
#[error("tried constructing a Grid with unknown Subgrid type `{0}`")]
pub struct UnknownSubgrid(String);

#[derive(Clone, Deserialize, Serialize)]
=======
#[derive(Deserialize, Serialize)]
>>>>>>> 7be49735
struct Mmv1 {}

#[derive(Clone, Deserialize, Serialize)]
struct Mmv2 {
    remapper: Option<BinRemapper>,
    key_value_db: HashMap<String, String>,
}

#[derive(Clone, Deserialize, Serialize)]
struct Mmv3 {
    remapper: Option<BinRemapper>,
    key_value_db: HashMap<String, String>,
    subgrid_template: SubgridEnum,
}

impl Default for Mmv2 {
    fn default() -> Self {
        Self {
            remapper: None,
            key_value_db: [
                (
                    "pineappl_gitversion".to_owned(),
                    git_version!(
                        args = ["--always", "--dirty", "--long", "--tags"],
                        cargo_prefix = "cargo:",
                        fallback = "unknown"
                    )
                    .to_owned(),
                ),
                // by default we assume there are protons in the initial state
                ("initial_state_1".to_owned(), "2212".to_owned()),
                ("initial_state_2".to_owned(), "2212".to_owned()),
            ]
            .iter()
            .cloned()
            .collect(),
        }
    }
}

impl Mmv3 {
    fn new(subgrid_template: SubgridEnum) -> Self {
        Self {
            remapper: None,
            key_value_db: [
                (
                    "pineappl_gitversion".to_owned(),
                    git_version!(
                        args = ["--always", "--dirty", "--long", "--tags"],
                        cargo_prefix = "cargo:",
                        fallback = "unknown"
                    )
                    .to_owned(),
                ),
                // by default we assume there are protons in the initial state
                ("initial_state_1".to_owned(), "2212".to_owned()),
                ("initial_state_2".to_owned(), "2212".to_owned()),
            ]
            .iter()
            .cloned()
            .collect(),
            subgrid_template,
        }
    }
}

#[derive(Clone, Deserialize, Serialize)]
enum MoreMembers {
    V1(Mmv1),
    V2(Mmv2),
    V3(Mmv3),
}

impl MoreMembers {
    fn upgrade(&mut self) {
        match self {
            Self::V1(_) => {
                *self = Self::V2(Mmv2::default());
            }
            Self::V2(_) | Self::V3(_) => {}
        }
    }
}

<<<<<<< HEAD
/// Error type returned by `Grid::set_remapper`.
#[derive(Debug, Error)]
pub enum GridSetBinRemapperError {
    /// Returned if the number of bins in the grid and in the remapper do not agree.
    #[error("the number of bins in the remapper, {remapper_bins}, does not agree with the number of bins in the grid: {grid_bins}")]
    BinMismatch {
        /// Number of bins in the grid.
        grid_bins: usize,
        /// Number of bins in the remapper.
        remapper_bins: usize,
    },
}

/// Information required to compute a compatible EKO.
/// Members spell out specific characteristic of a suitable EKO.
pub struct EkoInfo {
    /// is the interpolation grid in x used at the process scale
    pub x_grid: Vec<f64>,
    /// is the intepolation grid in q2, spanning the q2 range covered by the process data
    pub q2_grid: Vec<f64>,
}

=======
>>>>>>> 7be49735
/// Main data structure of `PineAPPL`. This structure contains a `Subgrid` for each `LumiEntry`,
/// bin, and coupling order it was created with.
#[derive(Deserialize, Serialize)]
pub struct Grid {
    subgrids: Array3<SubgridEnum>,
    lumi: Vec<LumiEntry>,
    bin_limits: BinLimits,
    orders: Vec<Order>,
    subgrid_params: SubgridParams,
    more_members: MoreMembers,
}

impl Grid {
    /// Constructor.
    #[must_use]
    pub fn new(
        lumi: Vec<LumiEntry>,
        orders: Vec<Order>,
        bin_limits: Vec<f64>,
        subgrid_params: SubgridParams,
    ) -> Self {
        Self {
            subgrids: Array3::from_shape_simple_fn(
                (orders.len(), bin_limits.len() - 1, lumi.len()),
                || EmptySubgridV1::default().into(),
            ),
            orders,
            lumi,
            bin_limits: BinLimits::new(bin_limits),
            more_members: MoreMembers::V3(Mmv3::new(
                LagrangeSubgridV2::new(&subgrid_params, &ExtraSubgridParams::from(&subgrid_params))
                    .into(),
            )),
            subgrid_params,
        }
    }

    /// Constructor. This function can be used like `new`, but the additional parameter
    /// `subgrid_type` selects the underlying `Subgrid` type. Supported values are:
    /// - `LagrangeSubgrid`
    /// - `LagrangeSparseSubgrid`
    /// - `NtupleSubgrid`
    ///
    /// # Errors
    ///
    /// If `subgrid_type` is none of the values listed above, an error is returned.
    pub fn with_subgrid_type(
        lumi: Vec<LumiEntry>,
        orders: Vec<Order>,
        bin_limits: Vec<f64>,
        subgrid_params: SubgridParams,
        extra: ExtraSubgridParams,
        subgrid_type: &str,
    ) -> Result<Self, GridError> {
        let subgrid_template: SubgridEnum = match subgrid_type {
            "LagrangeSubgrid" | "LagrangeSubgridV2" => {
                LagrangeSubgridV2::new(&subgrid_params, &extra).into()
            }
            "LagrangeSubgridV1" => LagrangeSubgridV1::new(&subgrid_params).into(),
            "NtupleSubgrid" => NtupleSubgridV1::new().into(),
            "LagrangeSparseSubgrid" => LagrangeSparseSubgridV1::new(&subgrid_params).into(),
            _ => return Err(GridError::UnknownSubgridType(subgrid_type.to_string())),
        };

        Ok(Self {
            subgrids: Array3::from_shape_simple_fn(
                (orders.len(), bin_limits.len() - 1, lumi.len()),
                || EmptySubgridV1::default().into(),
            ),
            orders,
            lumi,
            bin_limits: BinLimits::new(bin_limits),
            subgrid_params,
            more_members: MoreMembers::V3(Mmv3::new(subgrid_template)),
        })
    }

    /// Performs a convolution of the contained subgrids with the given PDFs, `xfx1` for the first
    /// parton and `xfx2` for the second parton, `alphas` for the evaluation of the strong
    /// coupling. The parameters `order_mask` and `lumi_mask` can be used to selectively enable
    /// perturbative orders and luminosities; they must either be empty (everything enabled) or as
    /// large as the orders and luminosity function, respectively. If the corresponding entry is
    /// `true` the order/luminosity is enable, `false` disables the entry. The tuple `xi` can be
    /// used to independently vary the renormalization (first element) and factorization scale
    /// (second element) from their central value `(1.0, 1.0)`.
    ///
    /// # Panics
    ///
    /// TODO
    pub fn convolute(
        &self,
        xfx1: &dyn Fn(i32, f64, f64) -> f64,
        xfx2: &dyn Fn(i32, f64, f64) -> f64,
        alphas: &dyn Fn(f64) -> f64,
        order_mask: &[bool],
        bin_indices: &[usize],
        lumi_mask: &[bool],
        xi: &[(f64, f64)],
    ) -> Vec<f64> {
        let bin_indices = if bin_indices.is_empty() {
            (0..self.bin_limits.bins()).collect()
        } else {
            bin_indices.to_vec()
        };
        let mut bins: Vec<f64> = vec![0.0; bin_indices.len() * xi.len()];
        let bin_sizes = self.bin_info().normalizations();

        let pdf_cache1 = RefCell::new(FxHashMap::default());
        let pdf_cache2 = RefCell::new(FxHashMap::default());
        let alphas_cache = RefCell::new(FxHashMap::default());
        let mut last_xif = 0.0;

        let (mut mu2_grid, mut x1_grid, mut x2_grid) = self
            .subgrids
            .iter()
            .find(|subgrid| !subgrid.is_empty())
            .map_or_else(
                || (Cow::default(), Cow::default(), Cow::default()),
                |grid| (grid.mu2_grid(), grid.x1_grid(), grid.x2_grid()),
            );
        let use_cache = !mu2_grid.is_empty() && !x1_grid.is_empty() && !x2_grid.is_empty();
        let two_caches = !ptr::eq(&xfx1, &xfx2);

        let mut xir_values: Vec<_> = xi.iter().map(|xi| xi.0).collect();
        xir_values.sort_by(|lhs, rhs| lhs.partial_cmp(rhs).unwrap());
        xir_values.dedup();
        let xir_indices: Vec<_> = xi
            .iter()
            .map(|xi| xir_values.iter().position(|xir| xi.0 == *xir).unwrap())
            .collect();

        // iterate over the elements of `xi` and a corresponding index, but sorted using the
        // factorisation value of `xi`
        for (l, (&(xir, xif), &xir_index)) in xi
            .iter()
            .zip(xir_indices.iter())
            .enumerate()
            .sorted_by(|lhs, rhs| (lhs.1).1.partial_cmp((rhs.1).1).unwrap())
        {
            // whenever the value `xif` changes we can clear the PDF cache
            if xif != last_xif {
                pdf_cache1.borrow_mut().clear();
                pdf_cache2.borrow_mut().clear();
                last_xif = xif;
            }

            for ((i, j, k), subgrid) in self.subgrids.indexed_iter() {
                let order = &self.orders[i];

                if ((order.logxir > 0) && (xir == 1.0)) || ((order.logxif > 0) && (xif == 1.0)) {
                    continue;
                }

                if (!order_mask.is_empty() && !order_mask[i])
                    || (!lumi_mask.is_empty() && !lumi_mask[k])
                {
                    continue;
                }

                let bin_index = match bin_indices.iter().position(|&index| index == j) {
                    Some(i) => i,
                    None => continue,
                };

                let lumi_entry = &self.lumi[k];

                let mut value = if subgrid.is_empty() {
                    0.0
                } else if use_cache {
                    let new_mu2_grid = subgrid.mu2_grid();
                    let new_x1_grid = subgrid.x1_grid();
                    let new_x2_grid = subgrid.x2_grid();
                    let mu2_grid_changed = new_mu2_grid != mu2_grid;

                    if mu2_grid_changed {
                        mu2_grid = new_mu2_grid;
                        alphas_cache.borrow_mut().clear();
                    }

                    if mu2_grid_changed || (new_x1_grid != x1_grid) || (new_x2_grid != x2_grid) {
                        x1_grid = new_x1_grid;
                        x2_grid = new_x2_grid;
                        pdf_cache1.borrow_mut().clear();
                        pdf_cache2.borrow_mut().clear();
                    }

                    subgrid.convolute(&x1_grid, &x2_grid, &mu2_grid, &|ix1, ix2, imu2| {
                        let mut pdf_cache1 = pdf_cache1.borrow_mut();
                        let mut pdf_cache2 = pdf_cache2.borrow_mut();
                        let x1 = x1_grid[ix1];
                        let x2 = x2_grid[ix2];
                        let mu2 = &mu2_grid[imu2];
                        let muf2 = xif * xif * mu2.fac;

                        let mut lumi = 0.0;

                        for entry in lumi_entry.entry() {
                            let xfx1 = *pdf_cache1
                                .entry((entry.0, ix1, imu2))
                                .or_insert_with(|| xfx1(entry.0, x1, muf2));
                            let xfx2 = if two_caches {
                                *pdf_cache2
                                    .entry((entry.1, ix2, imu2))
                                    .or_insert_with(|| xfx2(entry.1, x2, muf2))
                            } else {
                                *pdf_cache1
                                    .entry((entry.1, ix2, imu2))
                                    .or_insert_with(|| xfx2(entry.1, x2, muf2))
                            };
                            lumi += xfx1 * xfx2 * entry.2 / (x1 * x2);
                        }

                        let mut alphas_cache = alphas_cache.borrow_mut();
                        let alphas = alphas_cache
                            .entry(xir_values.len() * imu2 + xir_index)
                            .or_insert_with(|| alphas(xir * xir * mu2.ren));

                        lumi *= alphas.powi(order.alphas.try_into().unwrap());
                        lumi
                    })
                } else {
                    todo!();
                };

                if order.logxir > 0 {
                    value *= (xir * xir).ln().powi(order.logxir.try_into().unwrap());
                }

                if order.logxif > 0 {
                    value *= (xif * xif).ln().powi(order.logxif.try_into().unwrap());
                }

                bins[l + xi.len() * bin_index] += value / bin_sizes[j];
            }
        }

        bins
    }

    /// Convolutes a single subgrid `(order, bin, lumi)` with the PDFs strong coupling given by
    /// `xfx1`, `xfx2` and `alphas`. The convolution result is fully differentially, such that the
    /// axes of the result correspond to the values given by the subgrid `q2`, `x1` and `x2` grid
    /// values.
    ///
    /// # Panics
    ///
    /// TODO
    pub fn convolute_subgrid(
        &self,
        xfx1: &dyn Fn(i32, f64, f64) -> f64,
        xfx2: &dyn Fn(i32, f64, f64) -> f64,
        alphas: &dyn Fn(f64) -> f64,
        order: usize,
        bin: usize,
        lumi: usize,
        xir: f64,
        xif: f64,
    ) -> Array3<f64> {
        let normalization = self.bin_info().normalizations()[bin];

        let pdf_cache1 = RefCell::new(FxHashMap::default());
        let pdf_cache2 = RefCell::new(FxHashMap::default());
        let alphas_cache = RefCell::new(FxHashMap::default());

        let subgrid = &self.subgrids[[order, bin, lumi]];
        let order = &self.orders[order];

        let mut array = if subgrid.is_empty() {
            Array3::zeros((0, 0, 0))
        } else {
            let mu2_grid = subgrid.mu2_grid();
            let x1_grid = subgrid.x1_grid();
            let x2_grid = subgrid.x2_grid();

            let use_cache = !mu2_grid.is_empty() && !x1_grid.is_empty() && !x2_grid.is_empty();
            let two_caches = !ptr::eq(&xfx1, &xfx2);

            let lumi_entry = &self.lumi[lumi];

            if use_cache {
                let mut array = Array3::zeros((mu2_grid.len(), x1_grid.len(), x2_grid.len()));

                for ((imu2, ix1, ix2), value) in subgrid.iter() {
                    let mut pdf_cache1 = pdf_cache1.borrow_mut();
                    let mut pdf_cache2 = pdf_cache2.borrow_mut();
                    let x1 = x1_grid[ix1];
                    let x2 = x2_grid[ix2];
                    let mu2 = &mu2_grid[imu2];
                    let muf2 = xif * xif * mu2.fac;

                    let mut lumi = 0.0;

                    for entry in lumi_entry.entry() {
                        let xfx1 = *pdf_cache1
                            .entry((entry.0, ix1, imu2))
                            .or_insert_with(|| xfx1(entry.0, x1, muf2));
                        let xfx2 = if two_caches {
                            *pdf_cache2
                                .entry((entry.1, ix2, imu2))
                                .or_insert_with(|| xfx2(entry.1, x2, muf2))
                        } else {
                            *pdf_cache1
                                .entry((entry.1, ix2, imu2))
                                .or_insert_with(|| xfx2(entry.1, x2, muf2))
                        };
                        lumi += xfx1 * xfx2 * entry.2 / (x1 * x2);
                    }

                    let mut alphas_cache = alphas_cache.borrow_mut();
                    let alphas = alphas_cache
                        .entry(imu2)
                        .or_insert_with(|| alphas(xir * xir * mu2.ren));

                    lumi *= alphas.powi(order.alphas.try_into().unwrap());
                    array[[imu2, ix1, ix2]] = lumi * value;
                }

                array
            } else {
                todo!();
            }
        };

        if order.logxir > 0 {
            array *= (xir * xir).ln().powi(order.logxir.try_into().unwrap());
        }

        if order.logxif > 0 {
            array *= (xif * xif).ln().powi(order.logxif.try_into().unwrap());
        }

        array /= normalization;
        array
    }

    /// Fills the grid with an ntuple for the given `order`, `observable`, and `lumi`.
    ///
    /// # Panics
    ///
    /// TODO
    pub fn fill(&mut self, order: usize, observable: f64, lumi: usize, ntuple: &Ntuple<f64>) {
        if let Some(bin) = self.bin_limits.index(observable) {
            let subgrid = &mut self.subgrids[[order, bin, lumi]];
            if let SubgridEnum::EmptySubgridV1(_) = subgrid {
                if let MoreMembers::V3(mmv3) = &self.more_members {
                    *subgrid = mmv3.subgrid_template.clone_empty();
                } else {
                    unreachable!();
                }
            }

            subgrid.fill(ntuple);
        }
    }

    /// Constructs a `Grid` by deserializing it from `reader`. Reading is not buffered.
    ///
    /// # Errors
    ///
    /// If reading from the compressed or uncompressed stream fails an error is returned.
    pub fn read(mut reader: impl Read + Seek) -> anyhow::Result<Self> {
        match LZ4FrameReader::new(&mut reader) {
            Ok(reader) => Ok(bincode::deserialize_from(reader.into_read())?),
            Err(WrongMagic(_)) => {
                reader.seek(SeekFrom::Start(0))?;
                Ok(bincode::deserialize_from(reader)?)
            }
            Err(e) => Err(anyhow::Error::new(e)),
        }
    }

    /// Serializes `self` into `writer`. Writing is not buffered.
    ///
    /// # Errors
    ///
    /// If writing fails an error is returned.
    pub fn write(&self, writer: impl Write) -> anyhow::Result<()> {
        Ok(bincode::serialize_into(writer, self)?)
    }

    /// Fills the grid with events for the parton momentum fractions `x1` and `x2`, the scale `q2`,
    /// and the `order` and `observable`. The events are stored in `weights` and must be ordered as
    /// the corresponding luminosity function was created.
    pub fn fill_all(
        &mut self,
        order: usize,
        observable: f64,
        ntuple: &Ntuple<()>,
        weights: &[f64],
    ) {
        for (lumi, weight) in weights.iter().enumerate() {
            self.fill(
                order,
                observable,
                lumi,
                &Ntuple {
                    x1: ntuple.x1,
                    x2: ntuple.x2,
                    q2: ntuple.q2,
                    weight: *weight,
                },
            );
        }
    }

    /// Returns the luminosity function.
    #[must_use]
    pub fn lumi(&self) -> &[LumiEntry] {
        &self.lumi
    }

    /// Merges the bins for the corresponding range together in a single one.
    ///
    /// # Errors
    ///
    /// TODO
    pub fn merge_bins(&mut self, bins: Range<usize>) -> Result<(), ()> {
        if (bins.start >= self.bin_limits.bins()) || (bins.end > self.bin_limits.bins()) {
            return Err(());
        }

        self.bin_limits.merge_bins(bins.clone());

        match &mut self.more_members {
            MoreMembers::V1(_) => {}
            MoreMembers::V2(mmv2) => {
                if let Some(remapper) = &mut mmv2.remapper {
                    remapper.merge_bins(bins.clone())?;
                }
            }
            MoreMembers::V3(mmv3) => {
                if let Some(remapper) = &mut mmv3.remapper {
                    remapper.merge_bins(bins.clone())?;
                }
            }
        }

        let mut old_subgrids = mem::replace(
            &mut self.subgrids,
            Array3::from_shape_simple_fn(
                (self.orders.len(), self.bin_limits.bins(), self.lumi.len()),
                || EmptySubgridV1::default().into(),
            ),
        );

        for ((order, bin, lumi), subgrid) in old_subgrids.indexed_iter_mut() {
            if bins.contains(&bin) {
                let new_subgrid = &mut self.subgrids[[order, bins.start, lumi]];

                if new_subgrid.is_empty() {
                    mem::swap(new_subgrid, subgrid);
                } else {
                    new_subgrid.merge(subgrid, false);
                }
            } else {
                let new_bin = if bin > bins.start {
                    bin - (bins.end - bins.start) + 1
                } else {
                    bin
                };

                mem::swap(&mut self.subgrids[[order, new_bin, lumi]], subgrid);
            }
        }

        Ok(())
    }

    /// Merges the non-empty `Subgrid`s contained in `other` into `self`.
    ///
    /// # Errors
    ///
    /// If the bin limits of `self` and `other` are different and if the bin limits of `other` can
    /// not be merged with `self` an error is returned.
    ///
    /// # Panics
    ///
    /// TODO
    pub fn merge(&mut self, mut other: Self) -> Result<(), GridError> {
        let mut new_orders: Vec<Order> = Vec::new();
        let mut new_bins = 0;
        let mut new_entries: Vec<LumiEntry> = Vec::new();

        for ((i, _, k), _) in other
            .subgrids
            .indexed_iter_mut()
            .filter(|((_, _, _), subgrid)| !subgrid.is_empty())
        {
            let other_order = &other.orders[i];
            let other_entry = &other.lumi[k];

            if !self
                .orders
                .iter()
                .chain(new_orders.iter())
                .any(|x| x == other_order)
            {
                new_orders.push(other_order.clone());
            }

            if !self
                .lumi
                .iter()
                .chain(new_entries.iter())
                .any(|y| y == other_entry)
            {
                new_entries.push(other_entry.clone());
            }
        }

        if self.bin_limits != other.bin_limits {
            if let Err(e) = self.bin_limits.merge(&other.bin_limits) {
                return Err(GridError::InvalidBinLimits(e));
            }

            new_bins = other.bin_limits.bins();

            // TODO: figure out a better strategy than removing the remapper
            match &mut self.more_members {
                MoreMembers::V1(_) => {}
                MoreMembers::V2(mmv2) => {
                    mmv2.remapper = None;
                }
                MoreMembers::V3(mmv3) => {
                    mmv3.remapper = None;
                }
            }
        }

        if !new_orders.is_empty() || !new_entries.is_empty() || (new_bins != 0) {
            self.increase_shape(&(new_orders.len(), new_bins, new_entries.len()));
        }

        self.orders.append(&mut new_orders);
        self.lumi.append(&mut new_entries);

        for ((i, j, k), subgrid) in other
            .subgrids
            .indexed_iter_mut()
            .filter(|((_, _, _), subgrid)| !subgrid.is_empty())
        {
            let other_order = &other.orders[i];
            let other_bin = other.bin_limits.limits()[j];
            let other_entry = &other.lumi[k];

            let self_i = self.orders.iter().position(|x| x == other_order).unwrap();
            let self_j = self
                .bin_limits
                .limits()
                .iter()
                .position(|x| approx_eq!(f64, *x, other_bin, ulps = 4))
                .unwrap();
            let self_k = self.lumi.iter().position(|y| y == other_entry).unwrap();

            if self.subgrids[[self_i, self_j, self_k]].is_empty() {
                mem::swap(&mut self.subgrids[[self_i, self_j, self_k]], subgrid);
            } else {
                self.subgrids[[self_i, self_j, self_k]].merge(&mut *subgrid, false);
            }
        }

        Ok(())
    }

    fn increase_shape(&mut self, new_dim: &(usize, usize, usize)) {
        let old_dim = self.subgrids.raw_dim().into_pattern();
        let mut new_subgrids = Array3::from_shape_simple_fn(
            (
                old_dim.0 + new_dim.0,
                old_dim.1 + new_dim.1,
                old_dim.2 + new_dim.2,
            ),
            || EmptySubgridV1::default().into(),
        );

        for ((i, j, k), subgrid) in self.subgrids.indexed_iter_mut() {
            mem::swap(&mut new_subgrids[[i, j, k]], subgrid);
        }

        mem::swap(&mut self.subgrids, &mut new_subgrids);
    }

    /// Scale all subgrids by `factor`.
    pub fn scale(&mut self, factor: f64) {
        self.subgrids
            .iter_mut()
            .for_each(|subgrid| subgrid.scale(factor));
    }

    /// Scales each subgrid by a factor which is the product of the given values `alphas`, `alpha`,
    /// `logxir`, and `logxif`, each raised to the corresponding powers for each subgrid. In
    /// addition, every subgrid is scaled by a factor `global` independently of its order.
    ///
    /// # Panics
    ///
    /// TODO
    pub fn scale_by_order(
        &mut self,
        alphas: f64,
        alpha: f64,
        logxir: f64,
        logxif: f64,
        global: f64,
    ) {
        for ((i, _, _), subgrid) in self.subgrids.indexed_iter_mut() {
            let order = &self.orders[i];
            let factor = global
                * alphas.powi(order.alphas.try_into().unwrap())
                * alpha.powi(order.alpha.try_into().unwrap())
                * logxir.powi(order.logxir.try_into().unwrap())
                * logxif.powi(order.logxif.try_into().unwrap());

            subgrid.scale(factor);
        }
    }

    /// Returns the subgrid parameters.
    #[must_use]
    pub fn orders(&self) -> &[Order] {
        &self.orders
    }

    /// Returns the subgrid with the specified indices `order`, `bin`, and `lumi`.
    #[must_use]
    pub fn subgrid(&self, order: usize, bin: usize, lumi: usize) -> &SubgridEnum {
        &self.subgrids[[order, bin, lumi]]
    }

    /// Replaces the subgrid for the specified indices `order`, `bin`, and `lumi` with `subgrid`.
    pub fn set_subgrid(&mut self, order: usize, bin: usize, lumi: usize, subgrid: SubgridEnum) {
        self.subgrids[[order, bin, lumi]] = subgrid;
    }

    /// Sets a remapper. A remapper can change the dimensions and limits of each bin in this grid.
    /// This is useful because many Monte Carlo integrators and also `PineAPPL` do not support
    /// multi-dimensional bins. To work around the problem the multi-dimensional bins can be
    /// projected to one-dimensional bins, and the remapper can be used to restore the multi
    /// dimensionality. Furthermore, it allows to normalize each bin separately, and independently
    /// of the bin widths.
    ///
    /// # Errors
    ///
    /// Returns an error if the number of bins in the grid and in the remapper do not agree.
    ///
    /// # Panics
    ///
    /// TODO
    pub fn set_remapper(&mut self, remapper: BinRemapper) -> Result<(), GridError> {
        if remapper.bins() != self.bin_limits.bins() {
            return Err(GridError::BinNumberMismatch {
                grid_bins: self.bin_limits.bins(),
                remapper_bins: remapper.bins(),
            });
        }

        self.more_members.upgrade();

        match &mut self.more_members {
            MoreMembers::V1(_) => unreachable!(),
            MoreMembers::V2(mmv2) => mmv2.remapper = Some(remapper),
            MoreMembers::V3(mmv3) => mmv3.remapper = Some(remapper),
        }

        Ok(())
    }

    /// Returns all information about the bins in this grid.
    #[must_use]
    pub const fn bin_info(&self) -> BinInfo {
        BinInfo::new(
            &self.bin_limits,
            match &self.more_members {
                MoreMembers::V1(_) => None,
                MoreMembers::V2(mmv2) => mmv2.remapper.as_ref(),
                MoreMembers::V3(mmv3) => mmv3.remapper.as_ref(),
            },
        )
    }

    /// Optimize the internal datastructures for space efficiency. This changes all subgrids of
    /// type `LagrangeSubgrid` to `LagrangeSparseSubgrid`.
    ///
    /// # Panics
    ///
    /// TODO
    pub fn optimize(&mut self) {
        if self
            .key_values()
            .map_or(true, |map| map["initial_state_1"] == map["initial_state_2"])
        {
            self.symmetrize_lumi();
            self.optimize_lumi();
        }

        for subgrid in self.subgrids.iter_mut() {
            if subgrid.is_empty() {
                *subgrid = EmptySubgridV1::default().into();
            } else {
                match subgrid {
                    SubgridEnum::LagrangeSubgridV1(grid) => {
                        let mut new_subgrid = LagrangeSparseSubgridV1::from(&*grid).into();
                        mem::swap(subgrid, &mut new_subgrid);
                    }
                    SubgridEnum::LagrangeSubgridV2(grid) => {
                        let mut new_subgrid = ImportOnlySubgridV1::from(&*grid).into();
                        mem::swap(subgrid, &mut new_subgrid);
                    }
                    SubgridEnum::EmptySubgridV1(_)
                    | SubgridEnum::LagrangeSparseSubgridV1(_)
                    | SubgridEnum::ImportOnlySubgridV1(_)
                    | SubgridEnum::ImportOnlySubgridV2(_) => {
                        // nothing to optimize here
                    }
                    SubgridEnum::NtupleSubgridV1(_) => todo!(),
                }
            }
        }
    }

    fn optimize_lumi(&mut self) {
        let mut keep_lumi_indices = vec![];
        let mut new_lumi_entries = vec![];

        for (lumi, entry) in self.lumi.iter().enumerate() {
            if !self
                .subgrids
                .slice(s![.., .., lumi])
                .iter()
                .all(|subgrid| subgrid.is_empty())
            {
                keep_lumi_indices.push(lumi);
                new_lumi_entries.push(entry.clone());
            }
        }

        let new_subgrids = Array3::from_shape_fn(
            (
                self.orders.len(),
                self.bin_info().bins(),
                keep_lumi_indices.len(),
            ),
            |(order, bin, new_lumi)| {
                mem::replace(
                    &mut self.subgrids[[order, bin, keep_lumi_indices[new_lumi]]],
                    EmptySubgridV1::default().into(),
                )
            },
        );

        self.lumi = new_lumi_entries;
        self.subgrids = new_subgrids;
    }

    fn symmetrize_lumi(&mut self) {
        let mut indices: Vec<usize> = (0..self.lumi.len()).rev().collect();

        while let Some(index) = indices.pop() {
            let lumi_entry = &self.lumi[index];

            if *lumi_entry == lumi_entry.transpose() {
                // check if in all cases the limits are compatible with merging
                self.subgrids
                    .slice_mut(s![.., .., index])
                    .iter_mut()
                    .for_each(|subgrid| {
                        if !subgrid.is_empty() && (subgrid.x1_grid() == subgrid.x2_grid()) {
                            subgrid.symmetrize()
                        }
                    })
            } else if let Some((j, &other_index)) = indices
                .iter()
                .enumerate()
                .find(|(_, i)| self.lumi[**i] == lumi_entry.transpose())
            {
                indices.remove(j);

                // check if in all cases the limits are compatible with merging
                let (mut a, mut b) = self
                    .subgrids
                    .multi_slice_mut((s![.., .., index], s![.., .., other_index]));

                a.iter_mut().zip(b.iter_mut()).for_each(|(lhs, rhs)| {
                    if !rhs.is_empty() {
                        if lhs.is_empty() {
                            // we can't merge into an EmptySubgridV1
                            *lhs = rhs.clone_empty();
                            lhs.merge(rhs, true);
                        } else if (lhs.x1_grid() == rhs.x2_grid())
                            && (lhs.x2_grid() == rhs.x1_grid())
                        {
                            lhs.merge(rhs, true);
                        }

                        *rhs = EmptySubgridV1::default().into();
                    }
                });
            }
        }
    }

    /// Upgrades the internal data structures to their latest versions.
    pub fn upgrade(&mut self) {
        self.more_members.upgrade();
    }

    /// Returns a map with key-value pairs, if there are any stored in this grid.
    #[must_use]
    pub const fn key_values(&self) -> Option<&HashMap<String, String>> {
        match &self.more_members {
            MoreMembers::V3(mmv3) => Some(&mmv3.key_value_db),
            MoreMembers::V2(mmv2) => Some(&mmv2.key_value_db),
            MoreMembers::V1(_) => None,
        }
    }

    /// Returns a map with key-value pairs, if there are any stored in this grid.
    ///
    /// # Panics
    ///
    /// TODO
    #[must_use]
    pub fn key_values_mut(&mut self) -> &mut HashMap<String, String> {
        self.more_members.upgrade();

        match &mut self.more_members {
            MoreMembers::V1(_) => unreachable!(),
            MoreMembers::V2(mmv2) => &mut mmv2.key_value_db,
            MoreMembers::V3(mmv3) => &mut mmv3.key_value_db,
        }
    }

    /// Sets a specific key-value pair in this grid.
    ///
    /// # Panics
    ///
    /// TODO
    pub fn set_key_value(&mut self, key: &str, value: &str) {
        self.key_values_mut()
            .insert(key.to_owned(), value.to_owned());
    }

    /// Provide information used to compute a suitable EKO for the current grid.
    /// More specific, the `x_grid` and `q2_grid` are extracted and checked.
    pub fn eko_info(&self) -> Option<EkoInfo> {
        let mut q2_grid = Vec::<f64>::new();
        let mut x_grid = Vec::<f64>::new();
        let mut has_pdf1 = true;
        let mut has_pdf2 = true;

        for subgrid in &self.subgrids {
            if !subgrid.is_empty() {
                let x1 = subgrid.x1_grid();
                let x2 = subgrid.x2_grid();

                if q2_grid.is_empty() {
                    q2_grid = subgrid.q2_grid().into_owned();

                    // if the `x1` grid contains only one element, we assume that it's not a
                    // hadronic initial state
                    if x1.len() == 1 {
                        has_pdf1 = false;
                    } else {
                        x_grid = x1.to_vec();
                    }

                    // same for `x2`
                    if x2.len() == 1 {
                        has_pdf2 = false;
                    } else {
                        x_grid = x2.to_vec();
                    }

                    // PineAPPL assumes that there's at least one hadronic initial state
                    assert!(has_pdf1 || has_pdf2);

                    // for `convolute_eko` to work both grids have to be the same
                    if has_pdf1 && has_pdf2 && x1 != x2 {
                        return None;
                    }
                } else {
                    // for `convolute_eko` to work in fact all subgrids must have the same `x1` ...
                    if has_pdf1 && !x1.iter().eq(x_grid.iter()) {
                        return None;
                    }

                    // and `x2` grids
                    if has_pdf2 && !x2.iter().eq(x_grid.iter()) {
                        return None;
                    }
                }

                // the `q2` grids (static vs. dynamic scales) can differ across bins/lumis
                q2_grid.append(&mut subgrid.q2_grid().into_owned());
                q2_grid.sort_by(|a, b| a.partial_cmp(b).unwrap());
                q2_grid.dedup();
            }
        }

        Some(EkoInfo { x_grid, q2_grid })
    }

    /// Applies an evolution kernel operator (EKO) to the grids to evolve them from different
    /// values of the factorization scale to a single one given by the parameter `q2`.
    /// Using `xir` and `xif` you can trigger renormalization and factorization scale
    /// variations respectively in the grid.
    #[must_use]
    pub fn convolute_eko(
        &self,
        q2: f64,
        alphas: &[f64],
        (xir, xif): (f64, f64),
        pids: &[i32],
        x_grid: Vec<f64>,
        q2_grid: Vec<f64>,
        operator: Array5<f64>,
    ) -> Option<Self> {
        // Check operator layout
        let dim = operator.shape();

        assert_eq!(dim[0], q2_grid.len());
        assert_eq!(dim[1], pids.len());
        assert_eq!(dim[2], x_grid.len());
        assert_eq!(dim[3], pids.len());
        assert_eq!(dim[4], x_grid.len());

        // swap axes around to optimize convolution
        let operator = operator.permuted_axes([3, 1, 4, 0, 2]);
        let operator = operator.as_standard_layout();

        // determine what and how many hadrons are in the initial state
        let initial_state_1 = self.key_values().map_or(2212, |map| {
            map.get("initial_state_1").unwrap().parse::<i32>().unwrap()
        });
        let initial_state_2 = self.key_values().map_or(2212, |map| {
            map.get("initial_state_2").unwrap().parse::<i32>().unwrap()
        });

        // TODO: determine the following by simply checking the x1 and x2 grid lengths
        let has_pdf1 = match initial_state_1 {
            2212 | -2212 => true,
            11 | 13 | -11 | -13 => false,
            _ => unimplemented!(),
        };
        let has_pdf2 = match initial_state_2 {
            2212 | -2212 => true,
            11 | 13 | -11 | -13 => false,
            _ => unimplemented!(),
        };

        // create target luminosities
        let pids1 = if has_pdf1 {
            pids.to_vec()
        } else {
            vec![initial_state_1]
        };
        let pids2 = if has_pdf2 {
            pids.to_vec()
        } else {
            vec![initial_state_2]
        };
        let lumi: Vec<_> = pids1
            .iter()
            .cartesian_product(pids2.iter())
            .map(|(a, b)| lumi_entry![*a, *b, 1.0])
            .collect();

        // create target subgrid dimensions
        let tgt_q2_grid = vec![q2];
        let tgt_x1_grid = if has_pdf1 { x_grid.clone() } else { vec![1.0] };
        let tgt_x2_grid = if has_pdf2 { x_grid.clone() } else { vec![1.0] };

        // create target grid
        let mut result = Self {
            subgrids: Array3::from_shape_simple_fn((1, self.bin_info().bins(), lumi.len()), || {
                EmptySubgridV1::default().into()
            }),
            lumi: lumi.clone(),
            bin_limits: self.bin_limits.clone(),
            orders: vec![Order {
                alphas: 0,
                alpha: 0,
                logxir: 0,
                logxif: 0,
            }],
            subgrid_params: SubgridParams::default(),
            more_members: self.more_members.clone(),
        };

        // collect source grid informations
        let eko_info = self.eko_info().unwrap();

        // Setup progress bar
        let bar = ProgressBar::new(
            (self.bin_info().bins() * self.lumi.len() * pids1.len() * pids2.len()) as u64,
        );
        bar.set_style(ProgressStyle::default_bar().template(
            "[{elapsed_precise}] {bar:50.cyan/blue} {pos:>7}/{len:7} - ETA: {eta_precise} {msg}",
        ));

        // iterate over all bins, which are mapped one-to-one from the target to the source grid
        for bin in 0..self.bin_info().bins() {
            // iterate over the source grid luminosities
            for (src_lumi, src_entries) in self.lumi.iter().enumerate() {
                // create a sorted and unique vector with the `q2` for all orders
                let mut src_array_q2_grid: Vec<f64> = (0..self.orders.len())
                    .flat_map(|order| self.subgrids[[order, bin, src_lumi]].q2_grid().into_owned())
                    .collect();
                src_array_q2_grid.sort_by(|a, b| a.partial_cmp(b).unwrap());
                src_array_q2_grid.dedup();
                let src_array_q2_grid = src_array_q2_grid;

                let mut src_array = SparseArray3::<f64>::new(
                    src_array_q2_grid.len(),
                    if has_pdf1 { eko_info.x_grid.len() } else { 1 },
                    if has_pdf2 { eko_info.x_grid.len() } else { 1 },
                );

                // iterate over the source grid orders and add all of them together into
                // `src_array`, using the right powers of alphas
                for (order, powers) in self.orders.iter().enumerate() {
                    let logs = if (xir, xif) == (1.0, 1.0) {
                        if (powers.logxir > 0) || (powers.logxif > 0) {
                            continue;
                        } else {
                            1.0
                        }
                    } else {
                        (xir * xir).ln().powi(powers.logxir.try_into().unwrap())
                            * (xif * xif).ln().powi(powers.logxif.try_into().unwrap())
                    };

                    let src_subgrid = &self.subgrids[[order, bin, src_lumi]];

                    // if the source x1/x2 grid doesn't agree with `x_grid`, they're inverted
                    let invert_x = (has_pdf1
                        && !src_subgrid
                            .x1_grid()
                            .iter()
                            .zip(x_grid.iter())
                            .all(|(a, b)| approx_eq!(f64, *a, *b, ulps = 128)))
                        || (has_pdf2
                            && !src_subgrid
                                .x2_grid()
                                .iter()
                                .zip(x_grid.iter())
                                .all(|(a, b)| approx_eq!(f64, *a, *b, ulps = 128)));

                    for ((iq2, ix1, ix2), &value) in src_subgrid.iter() {
                        let scale = src_subgrid.q2_grid()[iq2];
                        let src_iq2 = src_array_q2_grid
                            .iter()
                            .position(|&q2| q2 == scale)
                            .unwrap();
                        let als_iq2 = q2_grid
                            .iter()
                            .position(|&q2| q2 == xir * xir * scale)
                            .unwrap();

                        let ix1 = if invert_x && has_pdf1 {
                            eko_info.x_grid.len() - ix1 - 1
                        } else {
                            ix1
                        };
                        let ix2 = if invert_x && has_pdf2 {
                            eko_info.x_grid.len() - ix2 - 1
                        } else {
                            ix2
                        };

                        src_array[[src_iq2, ix1, ix2]] +=
                            alphas[als_iq2].powi(powers.alphas.try_into().unwrap()) * logs * value;
                    }
                }

                // Now we have our final grid
                let src_array = src_array;

                if src_array.is_empty() {
                    bar.inc((pids1.len() * pids2.len()) as u64);
                    continue;
                }

                // Next we need to apply the tensor
                let eko_src_q2_indices: Vec<_> = src_array_q2_grid
                    .iter()
                    .map(|&src_q2| q2_grid.iter().position(|&q2| q2 == src_q2).unwrap())
                    .collect();
                // Iterate target lumis
                for (tgt_lumi, (tgt_pid1_idx, tgt_pid2_idx)) in (0..pids1.len())
                    .cartesian_product(0..pids2.len())
                    .enumerate()
                {
                    for (src_pid1, src_pid2, factor) in src_entries.entry().iter() {
                        // find source lumi position
                        let src_pid1_idx = if has_pdf1 {
                            pids.iter()
                                .position(|x| {
                                    // if `pid == 0` the gluon is meant
                                    if *src_pid1 == 0 {
                                        *x == 21
                                    } else {
                                        x == src_pid1
                                    }
                                })
                                .unwrap()
                        } else {
                            0
                        };
                        let src_pid2_idx = if has_pdf2 {
                            pids.iter()
                                .position(|x| {
                                    // `pid == 0` is the gluon exception, which might be 0 or 21
                                    if *src_pid2 == 0 {
                                        *x == 21
                                    } else {
                                        x == src_pid2
                                    }
                                })
                                .unwrap()
                        } else {
                            0
                        };

                        // create target subgrid
                        let mut tgt_array =
                            SparseArray3::new(1, tgt_x1_grid.len(), tgt_x2_grid.len());

                        // slice the operater (which has already been reshuffled in the beginning)
                        let op1 = operator.slice(s![tgt_pid1_idx, src_pid1_idx, .., .., ..]);
                        let op2 = operator.slice(s![tgt_pid2_idx, src_pid2_idx, .., .., ..]);

                        // -- this is by far the slowest section, and has to be optimized

                        // iterate the target x position
                        for (tgt_x1_idx, tgt_x2_idx) in
                            (0..tgt_x1_grid.len()).cartesian_product(0..tgt_x2_grid.len())
                        {
                            for ((src_q2_idx, src_x1_idx, src_x2_idx), value) in
                                src_array.indexed_iter()
                            {
                                // do the linear algebra
                                let mut value = factor * value;
                                let eko_src_q2_idx = eko_src_q2_indices[src_q2_idx];

                                if has_pdf1 {
                                    value *= op1[[tgt_x1_idx, eko_src_q2_idx, src_x1_idx]];
                                }

                                // it's possible that at least one of the operators is zero - so skip, if possible
                                if value == 0.0 {
                                    continue;
                                }

                                if has_pdf2 {
                                    value *= op2[[tgt_x2_idx, eko_src_q2_idx, src_x2_idx]];
                                }

                                // it's possible that at least one of the operators is zero - so skip, if possible
                                if value == 0.0 {
                                    continue;
                                }

                                tgt_array[[0, tgt_x1_idx, tgt_x2_idx]] += value;
                            }
                        }

                        // --

                        // Now transfer the computed subgrid into the target grid
                        if !tgt_array.is_empty() {
                            let mut tgt_subgrid = mem::replace(
                                &mut result.subgrids[[0, bin, tgt_lumi]],
                                EmptySubgridV1::default().into(),
                            );

                            let mut subgrid = match tgt_subgrid {
                                SubgridEnum::EmptySubgridV1(_) => ImportOnlySubgridV1::new(
                                    tgt_array,
                                    tgt_q2_grid.clone(),
                                    tgt_x1_grid.clone(),
                                    tgt_x2_grid.clone(),
                                )
                                .into(),
                                SubgridEnum::ImportOnlySubgridV1(ref mut array) => {
                                    let array = array.array_mut();

                                    for ((_, tgt_x1_idx, tgt_x2_idx), &value) in
                                        tgt_array.indexed_iter()
                                    {
                                        array[[0, tgt_x1_idx, tgt_x2_idx]] += value;
                                    }

                                    tgt_subgrid
                                }
                                _ => unreachable!(),
                            };

                            mem::swap(&mut subgrid, &mut result.subgrids[[0, bin, tgt_lumi]]);
                        }
                    }

                    bar.inc(1);
                }
            }
        }

        bar.finish();

        Some(result)
    }
}

#[cfg(test)]
mod tests {
    use super::*;
    use crate::lumi_entry;

    #[test]
    fn order_cmp() {
        let mut orders = vec![
            Order::new(1, 2, 1, 0),
            Order::new(1, 2, 0, 1),
            Order::new(1, 2, 0, 0),
            Order::new(0, 3, 1, 0),
            Order::new(0, 3, 0, 1),
            Order::new(0, 3, 0, 0),
            Order::new(0, 2, 0, 0),
        ];

        orders.sort();

        assert_eq!(orders[0], Order::new(0, 2, 0, 0));
        assert_eq!(orders[1], Order::new(1, 2, 0, 0));
        assert_eq!(orders[2], Order::new(1, 2, 0, 1));
        assert_eq!(orders[3], Order::new(1, 2, 1, 0));
        assert_eq!(orders[4], Order::new(0, 3, 0, 0));
        assert_eq!(orders[5], Order::new(0, 3, 0, 1));
        assert_eq!(orders[6], Order::new(0, 3, 1, 0));
    }

    #[test]
    fn grid_with_subgrid_type() {
        let subgrid_type = String::from("Idontexist");
        let result = Grid::with_subgrid_type(
            vec![],
            vec![],
            vec![],
            SubgridParams::default(),
            ExtraSubgridParams::default(),
            &subgrid_type,
        );

        matches!(result, Err(GridError::UnknownSubgridType(x)) if x == subgrid_type);
    }

    #[test]
    fn grid_merge_empty_subgrids() {
        let mut grid = Grid::new(
            vec![
                lumi_entry![2, 2, 1.0; 4, 4, 1.0],
                lumi_entry![1, 1, 1.0; 3, 3, 1.0],
            ],
            vec![Order::new(0, 2, 0, 0)],
            vec![0.0, 0.25, 0.5, 0.75, 1.0],
            SubgridParams::default(),
        );

        assert_eq!(grid.bin_info().bins(), 4);
        assert_eq!(grid.lumi().len(), 2);
        assert_eq!(grid.orders().len(), 1);

        let other = Grid::new(
            vec![
                // differently ordered than `grid`
                lumi_entry![1, 1, 1.0; 3, 3, 1.0],
                lumi_entry![2, 2, 1.0; 4, 4, 1.0],
            ],
            vec![Order::new(1, 2, 0, 0), Order::new(1, 2, 0, 1)],
            vec![0.0, 0.25, 0.5, 0.75, 1.0],
            SubgridParams::default(),
        );

        // merging with empty subgrids should not change the grid
        assert!(grid.merge(other).is_ok());

        assert_eq!(grid.bin_info().bins(), 4);
        assert_eq!(grid.lumi().len(), 2);
        assert_eq!(grid.orders().len(), 1);
    }

    #[test]
    fn grid_merge_orders() {
        let mut grid = Grid::new(
            vec![
                lumi_entry![2, 2, 1.0; 4, 4, 1.0],
                lumi_entry![1, 1, 1.0; 3, 3, 1.0],
            ],
            vec![Order::new(0, 2, 0, 0)],
            vec![0.0, 0.25, 0.5, 0.75, 1.0],
            SubgridParams::default(),
        );

        assert_eq!(grid.bin_info().bins(), 4);
        assert_eq!(grid.lumi().len(), 2);
        assert_eq!(grid.orders().len(), 1);

        let mut other = Grid::new(
            vec![
                lumi_entry![2, 2, 1.0; 4, 4, 1.0],
                lumi_entry![1, 1, 1.0; 3, 3, 1.0],
            ],
            vec![
                Order::new(1, 2, 0, 0),
                Order::new(1, 2, 0, 1),
                Order::new(0, 2, 0, 0),
            ],
            vec![0.0, 0.25, 0.5, 0.75, 1.0],
            SubgridParams::default(),
        );

        other.fill_all(
            0,
            0.1,
            &Ntuple {
                x1: 0.1,
                x2: 0.2,
                q2: 90.0_f64.powi(2),
                weight: (),
            },
            &[1.0, 2.0],
        );
        other.fill_all(
            1,
            0.1,
            &Ntuple {
                x1: 0.1,
                x2: 0.2,
                q2: 90.0_f64.powi(2),
                weight: (),
            },
            &[1.0, 2.0],
        );

        // merge with four non-empty subgrids
        assert!(grid.merge(other).is_ok());

        assert_eq!(grid.bin_info().bins(), 4);
        assert_eq!(grid.lumi().len(), 2);
        assert_eq!(grid.orders().len(), 3);
    }

    #[test]
    fn grid_merge_lumi_entries() {
        let mut grid = Grid::new(
            vec![
                lumi_entry![2, 2, 1.0; 4, 4, 1.0],
                lumi_entry![1, 1, 1.0; 3, 3, 1.0],
            ],
            vec![Order::new(0, 2, 0, 0)],
            vec![0.0, 0.25, 0.5, 0.75, 1.0],
            SubgridParams::default(),
        );

        assert_eq!(grid.bin_info().bins(), 4);
        assert_eq!(grid.lumi().len(), 2);
        assert_eq!(grid.orders().len(), 1);

        let mut other = Grid::new(
            vec![lumi_entry![22, 22, 1.0], lumi_entry![2, 2, 1.0; 4, 4, 1.0]],
            vec![Order::new(0, 2, 0, 0)],
            vec![0.0, 0.25, 0.5, 0.75, 1.0],
            SubgridParams::default(),
        );

        // fill the photon-photon entry
        other.fill(
            0,
            0.1,
            0,
            &Ntuple {
                x1: 0.1,
                x2: 0.2,
                q2: 90.0_f64.powi(2),
                weight: 3.0,
            },
        );

        assert!(grid.merge(other).is_ok());

        assert_eq!(grid.bin_info().bins(), 4);
        assert_eq!(grid.lumi().len(), 3);
        assert_eq!(grid.orders().len(), 1);
    }

    #[test]
    fn grid_merge_bins() {
        let mut grid = Grid::new(
            vec![
                lumi_entry![2, 2, 1.0; 4, 4, 1.0],
                lumi_entry![1, 1, 1.0; 3, 3, 1.0],
            ],
            vec![Order::new(0, 2, 0, 0)],
            vec![0.0, 0.25, 0.5],
            SubgridParams::default(),
        );

        assert_eq!(grid.bin_info().bins(), 2);
        assert_eq!(grid.lumi().len(), 2);
        assert_eq!(grid.orders().len(), 1);

        let mut other = Grid::new(
            vec![
                // luminosity function is differently sorted
                lumi_entry![1, 1, 1.0; 3, 3, 1.0],
                lumi_entry![2, 2, 1.0; 4, 4, 1.0],
            ],
            vec![Order::new(0, 2, 0, 0)],
            vec![0.5, 0.75, 1.0],
            SubgridParams::default(),
        );

        other.fill_all(
            0,
            0.1,
            &Ntuple {
                x1: 0.1,
                x2: 0.2,
                q2: 90.0_f64.powi(2),
                weight: (),
            },
            &[2.0, 3.0],
        );

        assert!(grid.merge(other).is_ok());

        assert_eq!(grid.bin_info().bins(), 4);
        assert_eq!(grid.lumi().len(), 2);
        assert_eq!(grid.orders().len(), 1);
    }

    // TODO: convolute_subgrid, merge_bins, subgrid, set_subgrid

    #[test]
    fn grid_key_value() {
        let mut grid = Grid::new(
            vec![lumi_entry![21, 21, 1.0]],
            vec![Order {
                alphas: 0,
                alpha: 0,
                logxir: 0,
                logxif: 0,
            }],
            vec![0.0, 1.0],
            SubgridParams::default(),
        );

        assert_eq!(
            grid.key_values().unwrap().get("initial_state_1").unwrap(),
            "2212"
        );

        grid.key_values_mut()
            .insert("initial_state_1".into(), "-2212".into());
        grid.set_key_value("initial_state_2", "-2212");

        assert_eq!(
            grid.key_values()
                .unwrap()
                .get("initial_state_1".into())
                .unwrap(),
            "-2212"
        );
        assert_eq!(
            grid.key_values()
                .unwrap()
                .get("initial_state_2".into())
                .unwrap(),
            "-2212"
        );
    }
}<|MERGE_RESOLUTION|>--- conflicted
+++ resolved
@@ -117,16 +117,7 @@
     WriteFailure(bincode::Error),
 }
 
-<<<<<<< HEAD
-/// Error returned when trying to construct a `Grid` using an unknown subgrid type.
-#[derive(Debug, Error)]
-#[error("tried constructing a Grid with unknown Subgrid type `{0}`")]
-pub struct UnknownSubgrid(String);
-
 #[derive(Clone, Deserialize, Serialize)]
-=======
-#[derive(Deserialize, Serialize)]
->>>>>>> 7be49735
 struct Mmv1 {}
 
 #[derive(Clone, Deserialize, Serialize)]
@@ -211,20 +202,6 @@
     }
 }
 
-<<<<<<< HEAD
-/// Error type returned by `Grid::set_remapper`.
-#[derive(Debug, Error)]
-pub enum GridSetBinRemapperError {
-    /// Returned if the number of bins in the grid and in the remapper do not agree.
-    #[error("the number of bins in the remapper, {remapper_bins}, does not agree with the number of bins in the grid: {grid_bins}")]
-    BinMismatch {
-        /// Number of bins in the grid.
-        grid_bins: usize,
-        /// Number of bins in the remapper.
-        remapper_bins: usize,
-    },
-}
-
 /// Information required to compute a compatible EKO.
 /// Members spell out specific characteristic of a suitable EKO.
 pub struct EkoInfo {
@@ -234,8 +211,6 @@
     pub q2_grid: Vec<f64>,
 }
 
-=======
->>>>>>> 7be49735
 /// Main data structure of `PineAPPL`. This structure contains a `Subgrid` for each `LumiEntry`,
 /// bin, and coupling order it was created with.
 #[derive(Deserialize, Serialize)]
