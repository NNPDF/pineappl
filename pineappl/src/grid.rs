//! Module containing all traits and supporting structures for grids.

use super::bin::{BinInfo, BinLimits, BinRemapper};
use super::boc::{Channel, Order};
use super::convolutions::{Convolution, LumiCache};
use super::empty_subgrid::EmptySubgridV1;
use super::evolution::{self, AlphasTable, EvolveInfo, OperatorInfo, OperatorSliceInfo};
use super::fk_table::FkTable;
use super::lagrange_subgrid::LagrangeSubgridV2;
use super::packed_subgrid::PackedQ1X2SubgridV1;
use super::pids::{self, PidBasis};
use super::subgrid::{ExtraSubgridParams, Mu2, Subgrid, SubgridEnum, SubgridParams};
use super::v0;
use bitflags::bitflags;
use float_cmp::approx_eq;
use git_version::git_version;
use lz4_flex::frame::{FrameDecoder, FrameEncoder};
use ndarray::{s, Array3, ArrayView3, ArrayView5, ArrayViewMut3, Axis, CowArray, Dimension, Ix4};
use serde::{Deserialize, Serialize};
use std::borrow::Cow;
use std::collections::BTreeMap;
use std::io::{self, BufRead, BufReader, BufWriter, Read, Write};
use std::iter;
use std::mem;
use std::ops::Range;
use thiserror::Error;

/// Error returned when merging two grids fails.
#[derive(Debug, Error)]
pub enum GridError {
    /// Returned when trying to merge two `Grid` objects with incompatible bin limits.
    #[error(transparent)]
    InvalidBinLimits(super::bin::MergeBinError),
    /// Returned if the number of bins in the grid and in the remapper do not agree.
    #[error("the remapper has {remapper_bins} bins, but the grid has {grid_bins}")]
    BinNumberMismatch {
        /// Number of bins in the grid.
        grid_bins: usize,
        /// Number of bins in the remapper.
        remapper_bins: usize,
    },
    /// Returned when it was tried to merge bins that are non-consecutive.
    #[error(transparent)]
    MergeBinError(super::bin::MergeBinError),
    /// Returned when trying to construct a `Grid` using an unknown subgrid type.
    #[error("tried constructing a Grid with unknown Subgrid type `{0}`")]
    UnknownSubgridType(String),
    /// Returned when failed to read a Grid.
    #[error(transparent)]
    ReadFailure(bincode::Error),
    /// Returned when failed to write a Grid.
    #[error(transparent)]
    WriteFailure(bincode::Error),
    /// Returned while performing IO operations.
    #[error(transparent)]
    IoFailure(io::Error),
    /// Returned when trying to read a `PineAPPL` file with file format version that is not
    /// supported.
    #[error("file version {file_version} is not supported")]
    FileVersionUnsupported {
        /// File format version of the file read.
        file_version: u64,
    },
    /// Returned from [`Grid::evolve`] if the evolution failed.
    #[error("failed to evolve grid: {0}")]
    EvolutionFailure(String),
    /// Errors that do no originate from this crate itself.
    #[error(transparent)]
    Other(#[from] anyhow::Error),
}

#[derive(Clone, Deserialize, Serialize)]
pub(crate) struct Mmv3 {
    pub(crate) remapper: Option<BinRemapper>,
    pub(crate) subgrid_template: SubgridEnum,
}

impl Mmv3 {
    const fn new(subgrid_template: SubgridEnum) -> Self {
        Self {
            remapper: None,
            subgrid_template,
        }
    }
}

fn default_metadata() -> BTreeMap<String, String> {
    iter::once((
        "pineappl_gitversion".to_owned(),
        git_version!(
            args = ["--always", "--dirty", "--long", "--tags"],
            cargo_prefix = "cargo:",
            fallback = "unknown"
        )
        .to_owned(),
    ))
    .collect()
}

// ALLOW: fixing the warning will break the file format
#[allow(clippy::large_enum_variant)]
#[derive(Clone, Deserialize, Serialize)]
pub(crate) enum MoreMembers {
    V3(Mmv3),
}

impl MoreMembers {
    fn upgrade(&mut self) {
        match self {
            Self::V3(_) => {}
        }
    }
}

bitflags! {
    /// Bitflags for optimizing a [`Grid`]. See [`Grid::optimize_using`].
    #[derive(Clone, Copy)]
    #[repr(transparent)]
    pub struct GridOptFlags: u32 {
        /// Change the [`Subgrid`] type to optimize storage effeciency.
        const OPTIMIZE_SUBGRID_TYPE = 0b1;
        /// Recognize whether a subgrid was filled with events with a static scale and if this is
        /// the case, optimize it by undoing the interpolation in the scale. This flag requires
        /// [`Self::OPTIMIZE_SUBGRID_TYPE`] to be active.
        const STATIC_SCALE_DETECTION = 0b10;
        /// If two channels differ by transposition of the two initial states and the functions
        /// this grid is convolved with are the same for both initial states, this will merge one
        /// channel into the other, with the correct transpositions.
        const SYMMETRIZE_CHANNELS = 0b100;
        /// Remove all orders ([`Grid::orders`]), which do not contain any non-zero subgrids.
        const STRIP_EMPTY_ORDERS = 0b1000;
        /// Merge the subgrids of channels which have the same definition.
        const MERGE_SAME_CHANNELS = 0b10000;
        /// Remove all channels ([`Grid::channels`]), which do not contain any non-zero subgrids.
        const STRIP_EMPTY_CHANNELS = 0b10_0000;
    }
}

/// Main data structure of `PineAPPL`. This structure contains a `Subgrid` for each `LumiEntry`,
/// bin, and coupling order it was created with.
#[derive(Clone, Deserialize, Serialize)]
pub struct Grid {
    pub(crate) subgrids: Array3<SubgridEnum>,
    pub(crate) channels: Vec<Channel>,
    pub(crate) bin_limits: BinLimits,
    pub(crate) orders: Vec<Order>,
    pub(crate) subgrid_params: SubgridParams,
    pub(crate) metadata: BTreeMap<String, String>,
    pub(crate) convolutions: Vec<Convolution>,
    pub(crate) pid_basis: PidBasis,
    pub(crate) more_members: MoreMembers,
}

impl Grid {
    /// Constructor.
    #[must_use]
    pub fn new(
        channels: Vec<Channel>,
        orders: Vec<Order>,
        bin_limits: Vec<f64>,
        convolutions: Vec<Convolution>,
        subgrid_params: SubgridParams,
    ) -> Self {
        // TODO: check that channels has same number of PIDs everywhere
        Self {
            subgrids: Array3::from_shape_simple_fn(
                (orders.len(), bin_limits.len() - 1, channels.len()),
                || EmptySubgridV1.into(),
            ),
            orders,
            bin_limits: BinLimits::new(bin_limits),
            metadata: default_metadata(),
            more_members: MoreMembers::V3(Mmv3::new(
                LagrangeSubgridV2::new(&subgrid_params, &ExtraSubgridParams::from(&subgrid_params))
                    .into(),
            )),
            convolutions,
            // TODO: make this a new parameter
            pid_basis: PidBasis::Pdg,
            channels,
            subgrid_params,
        }
    }

    /// Constructor. This function can be used like `new`, but the additional parameter
    /// `subgrid_type` selects the underlying `Subgrid` type. Supported values are:
    /// - `LagrangeSubgrid`
    /// - `LagrangeSubgridV2`
    ///
    /// # Errors
    ///
    /// If `subgrid_type` is none of the values listed above, an error is returned.
    pub fn with_subgrid_type(
        channels: Vec<Channel>,
        orders: Vec<Order>,
        bin_limits: Vec<f64>,
        subgrid_params: SubgridParams,
        extra: ExtraSubgridParams,
        subgrid_type: &str,
    ) -> Result<Self, GridError> {
        let subgrid_template: SubgridEnum = match subgrid_type {
            "LagrangeSubgrid" | "LagrangeSubgridV2" => {
                LagrangeSubgridV2::new(&subgrid_params, &extra).into()
            }
            _ => return Err(GridError::UnknownSubgridType(subgrid_type.to_owned())),
        };

        Ok(Self {
            subgrids: Array3::from_shape_simple_fn(
                (orders.len(), bin_limits.len() - 1, channels.len()),
                || EmptySubgridV1.into(),
            ),
            orders,
            bin_limits: BinLimits::new(bin_limits),
            subgrid_params,
            metadata: default_metadata(),
            convolutions: vec![Convolution::UnpolPDF(2212); channels[0].entry()[0].0.len()],
            pid_basis: PidBasis::Pdg,
            channels,
            more_members: MoreMembers::V3(Mmv3::new(subgrid_template)),
        })
    }

    /// Return the convention by which the channels' PIDs are encoded.
    #[must_use]
    pub const fn pid_basis(&self) -> &PidBasis {
        &self.pid_basis
    }

    /// Set the convention by which PIDs of channels are interpreted.
    pub fn pid_basis_mut(&mut self) -> &mut PidBasis {
        &mut self.pid_basis
    }

    /// Perform a convolution using the PDFs and strong coupling in `lumi_cache`, and
    /// selecting only the orders, bins and channels corresponding to `order_mask`, `bin_indices`
    /// and `channel_mask`. A variation of the scales is performed using the factors in `xi`; the
    /// first factor varies the renormalization scale, the second the factorization scale. Note
    /// that for the variation to be trusted all non-zero log-grids must be contained.
    ///
    /// # Panics
    ///
    /// TODO
    pub fn convolve(
        &self,
        lumi_cache: &mut LumiCache,
        order_mask: &[bool],
        bin_indices: &[usize],
        channel_mask: &[bool],
        xi: &[(f64, f64, f64)],
    ) -> Vec<f64> {
        assert!(xi
            .iter()
            .all(|&(_, _, xia)| approx_eq!(f64, xia, 1.0, ulps = 2)));
        let xi = xi
            .iter()
            .map(|&(xir, xif, _)| (xir, xif))
            .collect::<Vec<_>>();
        lumi_cache.setup(self, &xi).unwrap();

        let bin_indices = if bin_indices.is_empty() {
            (0..self.bin_info().bins()).collect()
        } else {
            bin_indices.to_vec()
        };
        let mut bins = vec![0.0; bin_indices.len() * xi.len()];
        let normalizations = self.bin_info().normalizations();
        let pdg_channels = self.channels_pdg();

        for (xi_index, &(xir, xif)) in xi.iter().enumerate() {
            for ((ord, bin, chan), subgrid) in self.subgrids.indexed_iter() {
                let order = &self.orders[ord];

                if ((order.logxir > 0) && (xir == 1.0)) || ((order.logxif > 0) && (xif == 1.0)) {
                    continue;
                }

                if (!order_mask.is_empty() && !order_mask[ord])
                    || (!channel_mask.is_empty() && !channel_mask[chan])
                {
                    continue;
                }

                let Some(bin_index) = bin_indices.iter().position(|&index| index == bin) else {
                    continue;
                };

                if subgrid.is_empty() {
                    continue;
                }

                let channel = &pdg_channels[chan];
                let mu2_grid = subgrid.mu2_grid();
                let x1_grid = subgrid.x1_grid();
                let x2_grid = subgrid.x2_grid();

                lumi_cache.set_grids(&mu2_grid, &x1_grid, &x2_grid, xir, xif);

                let mut value = 0.0;

                for ((imu2, ix1, ix2), v) in subgrid.indexed_iter() {
                    let x1 = x1_grid[ix1];
                    let x2 = x2_grid[ix2];
                    let mut lumi = 0.0;

                    for entry in channel.entry() {
                        debug_assert_eq!(entry.0.len(), 2);
                        let xfx1 = lumi_cache.xfx1(entry.0[0], ix1, imu2);
                        let xfx2 = lumi_cache.xfx2(entry.0[1], ix2, imu2);
                        lumi += xfx1 * xfx2 * entry.1 / (x1 * x2);
                    }

                    let alphas = lumi_cache.alphas(imu2);

                    lumi *= alphas.powi(order.alphas.try_into().unwrap());

                    value += lumi * v;
                }

                if order.logxir > 0 {
                    value *= (xir * xir).ln().powi(order.logxir.try_into().unwrap());
                }

                if order.logxif > 0 {
                    value *= (xif * xif).ln().powi(order.logxif.try_into().unwrap());
                }

                bins[xi_index + xi.len() * bin_index] += value / normalizations[bin];
            }
        }

        bins
    }

    /// Convolutes a single subgrid `(order, bin, channel)` with the PDFs strong coupling given by
    /// `xfx1`, `xfx2` and `alphas`. The convolution result is fully differentially, such that the
    /// axes of the result correspond to the values given by the subgrid `q2`, `x1` and `x2` grid
    /// values.
    ///
    /// # Panics
    ///
    /// TODO
    pub fn convolve_subgrid(
        &self,
        lumi_cache: &mut LumiCache,
        ord: usize,
        bin: usize,
        channel: usize,
        (xir, xif, xia): (f64, f64, f64),
    ) -> Array3<f64> {
        assert_eq!(xia, 1.0);
        lumi_cache.setup(self, &[(xir, xif)]).unwrap();

        let normalizations = self.bin_info().normalizations();
        let pdg_channels = self.channels_pdg();

        let subgrid = &self.subgrids[[ord, bin, channel]];
        let order = &self.orders[ord];

        let channel = &pdg_channels[channel];
        let mu2_grid = subgrid.mu2_grid();
        let x1_grid = subgrid.x1_grid();
        let x2_grid = subgrid.x2_grid();

        lumi_cache.set_grids(&mu2_grid, &x1_grid, &x2_grid, xir, xif);

        let mut array = Array3::zeros((mu2_grid.len(), x1_grid.len(), x2_grid.len()));

        for ((imu2, ix1, ix2), value) in subgrid.indexed_iter() {
            let x1 = x1_grid[ix1];
            let x2 = x2_grid[ix2];
            let mut lumi = 0.0;

            for entry in channel.entry() {
                debug_assert_eq!(entry.0.len(), 2);
                let xfx1 = lumi_cache.xfx1(entry.0[0], ix1, imu2);
                let xfx2 = lumi_cache.xfx2(entry.0[1], ix2, imu2);
                lumi += xfx1 * xfx2 * entry.1 / (x1 * x2);
            }

            let alphas = lumi_cache.alphas(imu2);

            lumi *= alphas.powi(order.alphas.try_into().unwrap());

            array[[imu2, ix1, ix2]] = lumi * value;
        }

        if order.logxir > 0 {
            array *= (xir * xir).ln().powi(order.logxir.try_into().unwrap());
        }

        if order.logxif > 0 {
            array *= (xif * xif).ln().powi(order.logxif.try_into().unwrap());
        }

        array /= normalizations[bin];
        array
    }

    /// Fills the grid with an ntuple for the given `order`, `observable`, and `channel`.
    ///
    /// # Panics
    ///
    /// TODO
    pub fn fill(
        &mut self,
        order: usize,
        observable: f64,
        channel: usize,
        ntuple: &[f64],
        weight: f64,
    ) {
        if let Some(bin) = self.bin_limits.index(observable) {
            let subgrid = &mut self.subgrids[[order, bin, channel]];
            if let SubgridEnum::EmptySubgridV1(_) = subgrid {
                let MoreMembers::V3(mmv3) = &self.more_members;
                *subgrid = mmv3.subgrid_template.clone_empty();
            }

            subgrid.fill(ntuple, weight);
        }
    }

    /// Construct a `Grid` by deserializing it from `reader`. Reading is buffered.
    ///
    /// # Errors
    ///
    /// If reading from the compressed or uncompressed stream fails an error is returned.
    pub fn read(reader: impl Read) -> Result<Self, GridError> {
        let mut reader = BufReader::new(reader);
        let buffer = reader.fill_buf().map_err(GridError::IoFailure)?;
        let magic_bytes: [u8; 4] = buffer[0..4].try_into().unwrap_or_else(|_| unreachable!());

        if u32::from_le_bytes(magic_bytes) == 0x18_4D_22_04 {
            Self::read_uncompressed(FrameDecoder::new(reader))
        } else {
            Self::read_uncompressed(reader)
        }
    }

    fn read_uncompressed(mut reader: impl BufRead) -> Result<Self, GridError> {
        let magic_bytes: [u8; 16] = reader.fill_buf().map_err(GridError::IoFailure)?[0..16]
            .try_into()
            .unwrap_or_else(|_| unreachable!());

        let file_version = if &magic_bytes[0..8] == b"PineAPPL" {
            reader.consume(16);
            u64::from_le_bytes(
                magic_bytes[8..16]
                    .try_into()
                    .unwrap_or_else(|_| unreachable!()),
            )
        } else {
            0
        };

        match file_version {
            0 => v0::read_uncompressed_v0(reader),
            1 => bincode::deserialize_from(reader).map_err(GridError::ReadFailure),
            _ => Err(GridError::FileVersionUnsupported { file_version }),
        }
    }

    /// Serializes `self` into `writer`. Writing is buffered.
    ///
    /// # Errors
    ///
    /// If writing fails an error is returned.
    pub fn write(&self, writer: impl Write) -> Result<(), GridError> {
        let mut writer = BufWriter::new(writer);
        let file_header = b"PineAPPL\x01\0\0\0\0\0\0\0";

        // first write PineAPPL file header
        writer.write(file_header).map_err(GridError::IoFailure)?;

        // then serialize
        bincode::serialize_into(writer, self).map_err(GridError::WriteFailure)
    }

    /// Serializes `self` into `writer`, using LZ4 compression. Writing is buffered.
    ///
    /// # Errors
    ///
    /// If writing or compression fails an error is returned.
    ///
    /// # Panics
    ///
    /// TODO
    pub fn write_lz4(&self, writer: impl Write) -> Result<(), GridError> {
        let mut encoder = FrameEncoder::new(writer);
        self.write(&mut encoder)?;
        // TODO: get rid of the unwrap call and return the error
        encoder.try_finish().unwrap();

        Ok(())
    }

    /// Return the channels for this `Grid`.
    #[must_use]
    pub fn channels(&self) -> &[Channel] {
        &self.channels
    }

    fn channels_pdg(&self) -> Cow<[Channel]> {
        match self.pid_basis() {
            PidBasis::Evol => self
                .channels
                .iter()
                .map(|entry| Channel::translate(entry, &pids::evol_to_pdg_mc_ids))
                .collect(),
            PidBasis::Pdg => Cow::Borrowed(self.channels()),
        }
    }

    /// Merges the bins for the corresponding range together in a single one.
    ///
    /// # Errors
    ///
    /// When the given bins are non-consecutive, an error is returned.
    pub fn merge_bins(&mut self, bins: Range<usize>) -> Result<(), GridError> {
        self.bin_limits
            .merge_bins(bins.clone())
            .map_err(GridError::MergeBinError)?;

        if let Some(remapper) = self.remapper_mut() {
            remapper
                .merge_bins(bins.clone())
                .map_err(GridError::MergeBinError)?;
        }

        let bin_count = self.bin_info().bins();
        let mut old_subgrids = mem::replace(
            &mut self.subgrids,
            Array3::from_shape_simple_fn(
                (self.orders.len(), bin_count, self.channels.len()),
                || EmptySubgridV1.into(),
            ),
        );

        for ((order, bin, channel), subgrid) in old_subgrids.indexed_iter_mut() {
            if subgrid.is_empty() {
                continue;
            }

            if bins.contains(&bin) {
                let new_subgrid = &mut self.subgrids[[order, bins.start, channel]];

                if new_subgrid.is_empty() {
                    mem::swap(new_subgrid, subgrid);
                } else {
                    new_subgrid.merge(subgrid, false);
                }
            } else {
                let new_bin = if bin > bins.start {
                    bin - (bins.end - bins.start) + 1
                } else {
                    bin
                };

                mem::swap(&mut self.subgrids[[order, new_bin, channel]], subgrid);
            }
        }

        Ok(())
    }

    /// Merges the non-empty `Subgrid`s contained in `other` into `self`.
    ///
    /// # Errors
    ///
    /// If the bin limits of `self` and `other` are different and if the bin limits of `other` can
    /// not be merged with `self` an error is returned.
    ///
    /// # Panics
    ///
    /// TODO
    pub fn merge(&mut self, mut other: Self) -> Result<(), GridError> {
        let mut new_orders: Vec<Order> = Vec::new();
        let mut new_bins = 0;
        let mut new_entries: Vec<Channel> = Vec::new();

        if self.bin_info() != other.bin_info() {
            let lhs_bins = self.bin_info().bins();
            new_bins = other.bin_info().bins();

            let lhs_remapper = self.remapper_mut();
            let rhs_remapper = other.remapper();

            if let Some(lhs) = lhs_remapper {
                if let Some(rhs) = rhs_remapper {
                    lhs.merge(rhs).map_err(GridError::MergeBinError)?;

                    let a = u32::try_from(lhs_bins).unwrap_or_else(|_| unreachable!());
                    let b = u32::try_from(lhs_bins + new_bins).unwrap_or_else(|_| unreachable!());

                    self.bin_limits = BinLimits::new((0..=b).map(f64::from).collect());
                    other.bin_limits = BinLimits::new((a..=b).map(f64::from).collect());
                } else {
                    // Return an error
                    todo!();
                }
            } else if rhs_remapper.is_none() {
                self.bin_limits
                    .merge(&other.bin_limits)
                    .map_err(GridError::InvalidBinLimits)?;
            } else {
                // Return an error
                todo!();
            }
        }

        for ((i, _, k), _) in other
            .subgrids
            .indexed_iter_mut()
            .filter(|((_, _, _), subgrid)| !subgrid.is_empty())
        {
            let other_order = &other.orders[i];
            let other_entry = &other.channels[k];

            if !self
                .orders
                .iter()
                .chain(new_orders.iter())
                .any(|x| x == other_order)
            {
                new_orders.push(other_order.clone());
            }

            if !self
                .channels()
                .iter()
                .chain(new_entries.iter())
                .any(|y| y == other_entry)
            {
                new_entries.push(other_entry.clone());
            }
        }

        if !new_orders.is_empty() || !new_entries.is_empty() || (new_bins != 0) {
            self.increase_shape(&(new_orders.len(), new_bins, new_entries.len()));
        }

        self.orders.append(&mut new_orders);
        self.channels.append(&mut new_entries);

        let bin_indices: Vec<_> = (0..other.bin_info().bins())
            .map(|bin| {
                self.bin_info()
                    .find_bin(&other.bin_info().bin_limits(bin))
                    .unwrap_or_else(|| panic!("failed for {bin}"))
            })
            .collect();

        for ((i, j, k), subgrid) in other
            .subgrids
            .indexed_iter_mut()
            .filter(|((_, _, _), subgrid)| !subgrid.is_empty())
        {
            let other_order = &other.orders[i];
            let other_entry = &other.channels[k];

            let self_i = self.orders.iter().position(|x| x == other_order).unwrap();
            let self_j = bin_indices[j];
            let self_k = self.channels.iter().position(|y| y == other_entry).unwrap();

            if self.subgrids[[self_i, self_j, self_k]].is_empty() {
                mem::swap(&mut self.subgrids[[self_i, self_j, self_k]], subgrid);
            } else {
                self.subgrids[[self_i, self_j, self_k]].merge(&mut *subgrid, false);
            }
        }

        Ok(())
    }

    /// Return a vector containing the type of convolutions performed with this grid.
    ///
    /// # Panics
    ///
    /// Panics if the metadata key--value pairs `convolution_particle_1` and `convolution_type_1`,
    /// or `convolution_particle_2` and `convolution_type_2` are not correctly set.
    #[must_use]
    pub fn convolutions(&self) -> &[Convolution] {
        &self.convolutions
    }

    /// Return the convolution types.
    pub fn convolutions_mut(&mut self) -> &mut [Convolution] {
        &mut self.convolutions
    }

    fn increase_shape(&mut self, new_dim: &(usize, usize, usize)) {
        let old_dim = self.subgrids.raw_dim().into_pattern();
        let mut new_subgrids = Array3::from_shape_simple_fn(
            (
                old_dim.0 + new_dim.0,
                old_dim.1 + new_dim.1,
                old_dim.2 + new_dim.2,
            ),
            || EmptySubgridV1.into(),
        );

        for ((i, j, k), subgrid) in self.subgrids.indexed_iter_mut() {
            mem::swap(&mut new_subgrids[[i, j, k]], subgrid);
        }

        self.subgrids = new_subgrids;
    }

    /// Scale all subgrids by `factor`.
    pub fn scale(&mut self, factor: f64) {
        self.subgrids
            .iter_mut()
            .for_each(|subgrid| subgrid.scale(factor));
    }

    /// Scales each subgrid by a factor which is the product of the given values `alphas`, `alpha`,
    /// `logxir`, and `logxif`, each raised to the corresponding powers for each subgrid. In
    /// addition, every subgrid is scaled by a factor `global` independently of its order.
    ///
    /// # Panics
    ///
    /// TODO
    pub fn scale_by_order(
        &mut self,
        alphas: f64,
        alpha: f64,
        logxir: f64,
        logxif: f64,
        global: f64,
    ) {
        for ((i, _, _), subgrid) in self.subgrids.indexed_iter_mut() {
            let order = &self.orders[i];
            let factor = global
                * alphas.powi(order.alphas.try_into().unwrap())
                * alpha.powi(order.alpha.try_into().unwrap())
                * logxir.powi(order.logxir.try_into().unwrap())
                * logxif.powi(order.logxif.try_into().unwrap());

            subgrid.scale(factor);
        }
    }

    /// Scales each subgrid by a bin-dependent factor given in `factors`. If a bin does not have a
    /// corresponding entry in `factors` it is not rescaled. If `factors` has more entries than
    /// there are bins the superfluous entries do not have an effect.
    pub fn scale_by_bin(&mut self, factors: &[f64]) {
        for ((_, bin, _), subgrid) in self.subgrids.indexed_iter_mut() {
            if let Some(&factor) = factors.get(bin) {
                subgrid.scale(factor);
            }
        }
    }

    /// Returns the subgrid parameters.
    #[must_use]
    pub fn orders(&self) -> &[Order] {
        &self.orders
    }

    /// Return a mutable reference to the subgrid parameters.
    #[must_use]
    pub fn orders_mut(&mut self) -> &mut [Order] {
        &mut self.orders
    }

    /// Return a mutable reference to the grid's channels.
    pub fn channels_mut(&mut self) -> &mut [Channel] {
        &mut self.channels
    }

    /// Return all subgrids as an `ArrayView3`.
    #[must_use]
    pub fn subgrids(&self) -> ArrayView3<SubgridEnum> {
        self.subgrids.view()
    }

    /// Return all subgrids as an `ArrayViewMut3`.
    #[must_use]
    pub fn subgrids_mut(&mut self) -> ArrayViewMut3<SubgridEnum> {
        self.subgrids.view_mut()
    }

    /// Sets a remapper. A remapper can change the dimensions and limits of each bin in this grid.
    /// This is useful because many Monte Carlo integrators and also `PineAPPL` do not support
    /// multi-dimensional bins. To work around the problem the multi-dimensional bins can be
    /// projected to one-dimensional bins, and the remapper can be used to restore the multi
    /// dimensionality. Furthermore, it allows to normalize each bin separately, and independently
    /// of the bin widths.
    ///
    /// # Errors
    ///
    /// Returns an error if the number of bins in the grid and in the remapper do not agree.
    ///
    /// # Panics
    ///
    /// TODO
    pub fn set_remapper(&mut self, remapper: BinRemapper) -> Result<(), GridError> {
        if remapper.bins() != self.bin_info().bins() {
            return Err(GridError::BinNumberMismatch {
                grid_bins: self.bin_info().bins(),
                remapper_bins: remapper.bins(),
            });
        }

        self.more_members.upgrade();

        match &mut self.more_members {
            MoreMembers::V3(mmv3) => mmv3.remapper = Some(remapper),
        }

        Ok(())
    }

    /// Return the currently set remapper, if there is any.
    #[must_use]
    pub const fn remapper(&self) -> Option<&BinRemapper> {
        match &self.more_members {
            MoreMembers::V3(mmv3) => mmv3.remapper.as_ref(),
        }
    }

    fn remapper_mut(&mut self) -> Option<&mut BinRemapper> {
        match &mut self.more_members {
            MoreMembers::V3(mmv3) => mmv3.remapper.as_mut(),
        }
    }

    /// Returns all information about the bins in this grid.
    #[must_use]
    pub const fn bin_info(&self) -> BinInfo {
        BinInfo::new(&self.bin_limits, self.remapper())
    }

    /// Calls [`Self::optimize_using`] with all possible optimization options
    /// ([`GridOptFlags::all`]).
    pub fn optimize(&mut self) {
        self.optimize_using(GridOptFlags::all());
    }

    /// Optimizes the internal datastructures for space efficiency. The parameter `flags`
    /// determines which optimizations are applied, see [`GridOptFlags`].
    pub fn optimize_using(&mut self, flags: GridOptFlags) {
        if flags.contains(GridOptFlags::OPTIMIZE_SUBGRID_TYPE) {
            let ssd = flags.contains(GridOptFlags::STATIC_SCALE_DETECTION);
            self.optimize_subgrid_type(ssd);
        }
        if flags.contains(GridOptFlags::SYMMETRIZE_CHANNELS) {
            self.symmetrize_channels();
        }
        if flags.contains(GridOptFlags::STRIP_EMPTY_ORDERS) {
            self.strip_empty_orders();
        }
        if flags.contains(GridOptFlags::MERGE_SAME_CHANNELS) {
            self.merge_same_channels();
        }
        if flags.contains(GridOptFlags::STRIP_EMPTY_CHANNELS) {
            self.strip_empty_channels();
        }
    }

    fn optimize_subgrid_type(&mut self, static_scale_detection: bool) {
        for subgrid in &mut self.subgrids {
            match subgrid {
                // replace empty subgrids of any type with `EmptySubgridV1`
                _ if subgrid.is_empty() => {
                    *subgrid = EmptySubgridV1.into();
                }
                _ => {
                    // TODO: this requires a `pub(crate)` in `LagrangeSubgridV2`; we should
                    // replace this with a method
                    if !static_scale_detection {
                        if let SubgridEnum::LagrangeSubgridV2(subgrid) = subgrid {
                            // disable static-scale detection
                            subgrid.static_q2 = -1.0;
                        }
                    }

<<<<<<< HEAD
                    let mut new_subgrid = PackedQ1X2SubgridV1::from(&*subgrid).into();
                    mem::swap(subgrid, &mut new_subgrid);
=======
                    *subgrid = ImportOnlySubgridV2::from(&*subgrid).into();
>>>>>>> 2c850ec3
                }
            }
        }
    }

    /// Try to deduplicate channels by detecting pairs of them that contain the same subgrids. The
    /// numerical equality is tested using a tolerance of `ulps`, given in [units of least
    /// precision](https://docs.rs/float-cmp/latest/float_cmp/index.html#some-explanation).
    pub fn dedup_channels(&mut self, ulps: i64) {
        let mut indices: Vec<usize> = (0..self.channels.len()).collect();

        while let Some(index) = indices.pop() {
            if let Some(other_index) = indices.iter().copied().find(|&other_index| {
                let (mut a, mut b) = self
                    .subgrids
                    .multi_slice_mut((s![.., .., other_index], s![.., .., index]));

                // TODO: use `Iterator::eq_by` once stablizied
                for (lhs, rhs) in a.iter_mut().zip(b.iter_mut()) {
                    let mut it_a = lhs.indexed_iter();
                    let mut it_b = rhs.indexed_iter();

                    loop {
                        let a = it_a.next();
                        let b = it_b.next();

                        match (a, b) {
                            (Some((tuple_a, value_a)), Some((tuple_b, value_b))) => {
                                if tuple_a != tuple_b {
                                    return false;
                                }

                                let u = ulps;
                                if !approx_eq!(f64, value_a, value_b, ulps = u) {
                                    return false;
                                }
                            }
                            (None, None) => break,
                            _ => return false,
                        }
                    }
                }

                true
            }) {
                let old_channel = self.channels.remove(index).entry().to_vec();
                let mut new_channel = self.channels[other_index].entry().to_vec();
                new_channel.extend(old_channel);
                self.channels[other_index] = Channel::new(new_channel);
                self.subgrids.remove_index(Axis(2), index);
            }
        }
    }

    fn merge_same_channels(&mut self) {
        let mut indices: Vec<_> = (0..self.channels.len()).rev().collect();

        // merge channels that are the same
        while let Some(index) = indices.pop() {
            if let Some((other_index, factor)) = indices.iter().find_map(|&i| {
                self.channels[i]
                    .common_factor(&self.channels[index])
                    .map(|factor| (i, factor))
            }) {
                let (mut a, mut b) = self
                    .subgrids
                    .multi_slice_mut((s![.., .., other_index], s![.., .., index]));

                // check if in all cases the limits are compatible with merging
                for (lhs, rhs) in a.iter_mut().zip(b.iter_mut()) {
                    if !rhs.is_empty() {
                        rhs.scale(1.0 / factor);
                        if lhs.is_empty() {
                            // we can't merge into an EmptySubgridV1
                            *lhs = rhs.clone_empty();
                        }
                        lhs.merge(rhs, false);

                        *rhs = EmptySubgridV1.into();
                    }
                }
            }
        }
    }

    fn strip_empty_channels(&mut self) {
<<<<<<< HEAD
        let mut keep_channel_indices = vec![];
        let mut new_channel_entries = vec![];

        // only keep channels that have non-zero factors and for which at least one subgrid is
        // non-empty
        for (channel, entry) in self.channels.iter().enumerate() {
            if !entry.entry().iter().all(|&(_, factor)| factor == 0.0)
                && !self
                    .subgrids
                    .slice(s![.., .., channel])
                    .iter()
                    .all(Subgrid::is_empty)
=======
        let mut indices: Vec<_> = (0..self.channels().len()).collect();

        while let Some(index) = indices.pop() {
            if self
                .subgrids
                .slice(s![.., .., index])
                .iter()
                .all(Subgrid::is_empty)
>>>>>>> 2c850ec3
            {
                self.channels.remove(index);
                self.subgrids.remove_index(Axis(2), index);
            }
        }
    }

    fn strip_empty_orders(&mut self) {
        let mut indices: Vec<_> = (0..self.orders().len()).collect();

        while let Some(index) = indices.pop() {
            if self
                .subgrids
                .slice(s![index, .., ..])
                .iter()
                .all(Subgrid::is_empty)
            {
                self.orders.remove(index);
                self.subgrids.remove_index(Axis(0), index);
            }
        }
    }

    fn symmetrize_channels(&mut self) {
        let convolutions = self.convolutions();
        // TODO: generalize this method to n convolutions
        assert_eq!(convolutions.len(), 2);
        if convolutions[0] != convolutions[1] {
            return;
        }

        let mut indices: Vec<usize> = (0..self.channels.len()).rev().collect();

        while let Some(index) = indices.pop() {
            let channel_entry = &self.channels[index];

            if *channel_entry == channel_entry.transpose(0, 1) {
                // check if in all cases the limits are compatible with merging
                self.subgrids
                    .slice_mut(s![.., .., index])
                    .iter_mut()
                    .for_each(|subgrid| {
                        if !subgrid.is_empty() && (subgrid.x1_grid() == subgrid.x2_grid()) {
                            subgrid.symmetrize();
                        }
                    });
            } else if let Some((j, &other_index)) = indices
                .iter()
                .enumerate()
                .find(|(_, i)| self.channels[**i] == channel_entry.transpose(0, 1))
            {
                indices.remove(j);

                // check if in all cases the limits are compatible with merging
                let (mut a, mut b) = self
                    .subgrids
                    .multi_slice_mut((s![.., .., index], s![.., .., other_index]));

                for (lhs, rhs) in a.iter_mut().zip(b.iter_mut()) {
                    if !rhs.is_empty() {
                        if lhs.is_empty() {
                            // we can't merge into an EmptySubgridV1
                            *lhs = rhs.clone_empty();
                        }

                        lhs.merge(rhs, true);
                        *rhs = EmptySubgridV1.into();
                    }
                }
            }
        }
    }

    /// Upgrades the internal data structures to their latest versions.
    pub fn upgrade(&mut self) {
        self.more_members.upgrade();
    }

    /// Return the metadata of this grid.
    #[must_use]
    pub const fn metadata(&self) -> &BTreeMap<String, String> {
        &self.metadata
    }

    /// Return the metadata of this grid.
    ///
    /// # Panics
    ///
    /// TODO
    #[must_use]
    pub fn metadata_mut(&mut self) -> &mut BTreeMap<String, String> {
        &mut self.metadata
    }

    /// Returns information for the generation of evolution operators that are being used in
    /// [`Grid::evolve`] with the parameter `order_mask`.
    #[must_use]
    pub fn evolve_info(&self, order_mask: &[bool]) -> EvolveInfo {
        use super::evolution::EVOLVE_INFO_TOL_ULPS;

        // TODO: generalize this method to n convolutions and different EKOs
        assert_eq!(self.convolutions().len(), 2);

        let has_pdf1 = self.convolutions()[0] != Convolution::None;
        let has_pdf2 = self.convolutions()[1] != Convolution::None;

        let mut ren1 = Vec::new();
        let mut fac1 = Vec::new();
        let mut x1 = Vec::new();
        let mut pids1 = Vec::new();

        for (channel, subgrid) in self
            .subgrids()
            .indexed_iter()
            .filter_map(|(tuple, subgrid)| {
                (!subgrid.is_empty() && (order_mask.is_empty() || order_mask[tuple.0]))
                    .then_some((tuple.2, subgrid))
            })
        {
            ren1.extend(subgrid.mu2_grid().iter().map(|Mu2 { ren, .. }| *ren));
            ren1.sort_by(f64::total_cmp);
            ren1.dedup_by(|a, b| approx_eq!(f64, *a, *b, ulps = EVOLVE_INFO_TOL_ULPS));

            fac1.extend(subgrid.mu2_grid().iter().map(|Mu2 { fac, .. }| *fac));
            fac1.sort_by(f64::total_cmp);
            fac1.dedup_by(|a, b| approx_eq!(f64, *a, *b, ulps = EVOLVE_INFO_TOL_ULPS));

            if has_pdf1 {
                x1.extend(subgrid.x1_grid().iter().copied());
            }
            if has_pdf2 {
                x1.extend(subgrid.x2_grid().iter());
            }

            x1.sort_by(f64::total_cmp);
            x1.dedup_by(|a, b| approx_eq!(f64, *a, *b, ulps = EVOLVE_INFO_TOL_ULPS));

            if has_pdf1 {
                pids1.extend(
                    self.channels()[channel]
                        .entry()
                        .iter()
                        .map(|(pids, _)| pids[0]),
                );
            }
            if has_pdf2 {
                pids1.extend(
                    self.channels()[channel]
                        .entry()
                        .iter()
                        .map(|(pids, _)| pids[1]),
                );
            }

            pids1.sort_unstable();
            pids1.dedup();
        }

        EvolveInfo {
            fac1,
            pids1,
            x1,
            ren1,
        }
    }

    /// Converts this `Grid` into an [`FkTable`] using an evolution kernel operator (EKO) given as
    /// `operator`. The dimensions and properties of this operator must be described using `info`.
    /// The parameter `order_mask` can be used to include or exclude orders from this operation,
    /// and must correspond to the ordering given by [`Grid::orders`]. Orders that are not given
    /// are enabled, and in particular if `order_mask` is empty all orders are activated.
    ///
    /// # Errors
    ///
    /// Returns a [`GridError::EvolutionFailure`] if either the `operator` or its `info` is
    /// incompatible with this `Grid`.
    #[deprecated(since = "0.7.4", note = "use evolve_with_slice_iter instead")]
    pub fn evolve(
        &self,
        operator: ArrayView5<f64>,
        info: &OperatorInfo,
        order_mask: &[bool],
    ) -> Result<FkTable, GridError> {
        self.evolve_with_slice_iter(
            info.fac1
                .iter()
                .zip(operator.axis_iter(Axis(0)))
                .map(|(&fac1, op)| {
                    Ok::<_, GridError>((
                        OperatorSliceInfo {
                            fac0: info.fac0,
                            pids0: info.pids0.clone(),
                            x0: info.x0.clone(),
                            fac1,
                            pids1: info.pids1.clone(),
                            x1: info.x1.clone(),
                            pid_basis: info.pid_basis,
                        },
                        CowArray::from(op),
                    ))
                }),
            order_mask,
            (info.xir, info.xif),
            &AlphasTable {
                ren1: info.ren1.clone(),
                alphas: info.alphas.clone(),
            },
        )
    }

    // TODO:
    // - try to find a better solution than to require that E must be convertible into
    //   anyhow::Error

    /// Converts this `Grid` into an [`FkTable`] using `slices` that must iterate over a [`Result`]
    /// of tuples of an [`OperatorSliceInfo`] and the corresponding sliced operator. The parameter
    /// `order_mask` can be used to include or exclude orders from this operation, and must
    /// correspond to the ordering given by [`Grid::orders`]. Orders that are not given are
    /// enabled, and in particular if `order_mask` is empty all orders are activated.
    ///
    /// # Errors
    ///
    /// Returns a [`GridError::EvolutionFailure`] if either the `operator` or its `info` is
    /// incompatible with this `Grid`. Returns a [`GridError::Other`] if the iterator from `slices`
    /// return an error.
    pub fn evolve_with_slice_iter<'a, E: Into<anyhow::Error>>(
        &self,
        slices: impl IntoIterator<Item = Result<(OperatorSliceInfo, CowArray<'a, f64, Ix4>), E>>,
        order_mask: &[bool],
        xi: (f64, f64),
        alphas_table: &AlphasTable,
    ) -> Result<FkTable, GridError> {
        use super::evolution::EVOLVE_INFO_TOL_ULPS;

        let mut lhs: Option<Self> = None;
        let mut fac1 = Vec::new();

        for result in slices {
            let (info, operator) = result.map_err(|err| GridError::Other(err.into()))?;

            let op_info_dim = (
                info.pids1.len(),
                info.x1.len(),
                info.pids0.len(),
                info.x0.len(),
            );

            if operator.dim() != op_info_dim {
                return Err(GridError::EvolutionFailure(format!(
                    "operator information {:?} does not match the operator's dimensions: {:?}",
                    op_info_dim,
                    operator.dim(),
                )));
            }

            let view = operator.view();

            let (subgrids, channels) = if self.convolutions()[0] != Convolution::None
                && self.convolutions()[1] != Convolution::None
            {
                evolution::evolve_slice_with_two(self, &view, &info, order_mask, xi, alphas_table)
            } else {
                evolution::evolve_slice_with_one(self, &view, &info, order_mask, xi, alphas_table)
            }?;

            let rhs = Self {
                subgrids,
                channels,
                bin_limits: self.bin_limits.clone(),
                orders: vec![Order::new(0, 0, 0, 0, 0)],
                subgrid_params: SubgridParams::default(),
                metadata: self.metadata.clone(),
                convolutions: self.convolutions.clone(),
                pid_basis: info.pid_basis,
                more_members: self.more_members.clone(),
            };

            if let Some(lhs) = &mut lhs {
                lhs.merge(rhs)?;
            } else {
                lhs = Some(rhs);
            }

            fac1.push(info.fac1);
        }

        // UNWRAP: if we can't compare two numbers there's a bug
        fac1.sort_by(|a, b| a.partial_cmp(b).unwrap_or_else(|| unreachable!()));

        // make sure we've evolved all slices
        if let Some(muf2) = self
            .evolve_info(order_mask)
            .fac1
            .into_iter()
            .map(|mu2| xi.1 * xi.1 * mu2)
            .find(|&grid_mu2| {
                !fac1
                    .iter()
                    .any(|&eko_mu2| approx_eq!(f64, grid_mu2, eko_mu2, ulps = EVOLVE_INFO_TOL_ULPS))
            })
        {
            return Err(GridError::EvolutionFailure(format!(
                "no operator for muf2 = {muf2} found in {fac1:?}"
            )));
        }

        // TODO: convert this unwrap into error
        let grid = lhs.unwrap();

        // UNWRAP: merging evolved slices should be a proper FkTable again
        Ok(FkTable::try_from(grid).unwrap_or_else(|_| unreachable!()))
    }

    /// Converts this `Grid` into an [`FkTable`] using `slices` that must iterate over a [`Result`]
    /// of tuples of an [`OperatorSliceInfo`] and the corresponding sliced operator. The parameter
    /// `order_mask` can be used to include or exclude orders from this operation, and must
    /// correspond to the ordering given by [`Grid::orders`]. Orders that are not given are
    /// enabled, and in particular if `order_mask` is empty all orders are activated.
    ///
    /// # Errors
    ///
    /// Returns a [`GridError::EvolutionFailure`] if either the `operator` or its `info` is
    /// incompatible with this `Grid`. Returns a [`GridError::Other`] if the iterator from `slices`
    /// return an error.
    pub fn evolve_with_slice_iter2<'a, E: Into<anyhow::Error>>(
        &self,
        slices_a: impl IntoIterator<Item = Result<(OperatorSliceInfo, CowArray<'a, f64, Ix4>), E>>,
        slices_b: impl IntoIterator<Item = Result<(OperatorSliceInfo, CowArray<'a, f64, Ix4>), E>>,
        order_mask: &[bool],
        xi: (f64, f64),
        alphas_table: &AlphasTable,
    ) -> Result<FkTable, GridError> {
        use super::evolution::EVOLVE_INFO_TOL_ULPS;
        use itertools::izip;

        let mut lhs: Option<Self> = None;
        let mut fac1 = Vec::new();

        // TODO: simplify the ugly repetition below by offloading some ops into fn
        for (result_a, result_b) in izip!(slices_a, slices_b) {
            // Operate on `slices_a`
            let (info_a, operator_a) = result_a.map_err(|err| GridError::Other(err.into()))?;

            let op_info_dim_a = (
                info_a.pids1.len(),
                info_a.x1.len(),
                info_a.pids0.len(),
                info_a.x0.len(),
            );

            if operator_a.dim() != op_info_dim_a {
                return Err(GridError::EvolutionFailure(format!(
                    "operator information {:?} does not match the operator's dimensions: {:?}",
                    op_info_dim_a,
                    operator_a.dim(),
                )));
            }

            // Operate on `slices_b`
            let (info_b, operator_b) = result_b.map_err(|err| GridError::Other(err.into()))?;

            let op_info_dim_b = (
                info_b.pids1.len(),
                info_b.x1.len(),
                info_b.pids0.len(),
                info_b.x0.len(),
            );

            if operator_b.dim() != op_info_dim_b {
                return Err(GridError::EvolutionFailure(format!(
                    "operator information {:?} does not match the operator's dimensions: {:?}",
                    op_info_dim_b,
                    operator_b.dim(),
                )));
            }

            let views = [operator_a.view(), operator_b.view()];
            let infos = [info_a, info_b];

            let (subgrids, channels) = if self.convolutions()[0] != Convolution::None
                && self.convolutions()[1] != Convolution::None
            {
                evolution::evolve_slice_with_two2(
                    self,
                    &views,
                    &infos,
                    order_mask,
                    xi,
                    alphas_table,
                )
            } else {
                evolution::evolve_slice_with_one(
                    self,
                    &views[0],
                    &infos[1],
                    order_mask,
                    xi,
                    alphas_table,
                )
            }?;

            let rhs = Self {
                subgrids,
                channels,
                bin_limits: self.bin_limits.clone(),
                orders: vec![Order::new(0, 0, 0, 0, 0)],
                subgrid_params: SubgridParams::default(),
                metadata: self.metadata.clone(),
                convolutions: self.convolutions.clone(),
                pid_basis: infos[0].pid_basis,
                more_members: self.more_members.clone(),
            };

            assert_eq!(infos[0].pid_basis, infos[1].pid_basis);

            if let Some(lhs) = &mut lhs {
                lhs.merge(rhs)?;
            } else {
                lhs = Some(rhs);
            }

            // NOTE: The following should be shared by the 2 EKOs(?)
            fac1.push(infos[0].fac1);
        }

        // UNWRAP: if we can't compare two numbers there's a bug
        fac1.sort_by(|a, b| a.partial_cmp(b).unwrap_or_else(|| unreachable!()));

        // make sure we've evolved all slices
        if let Some(muf2) = self
            .evolve_info(order_mask)
            .fac1
            .into_iter()
            .map(|mu2| xi.1 * xi.1 * mu2)
            .find(|&grid_mu2| {
                !fac1
                    .iter()
                    .any(|&eko_mu2| approx_eq!(f64, grid_mu2, eko_mu2, ulps = EVOLVE_INFO_TOL_ULPS))
            })
        {
            return Err(GridError::EvolutionFailure(format!(
                "no operator for muf2 = {muf2} found in {fac1:?}"
            )));
        }

        // TODO: convert this unwrap into error
        let grid = lhs.unwrap();

        // UNWRAP: merging evolved slices should be a proper FkTable again
        Ok(FkTable::try_from(grid).unwrap_or_else(|_| unreachable!()))
    }

    /// Deletes bins with the corresponding `bin_indices`. Repeated indices and indices larger or
    /// equal the bin length are ignored.
    pub fn delete_bins(&mut self, bin_indices: &[usize]) {
        let mut bin_indices: Vec<_> = bin_indices
            .iter()
            .copied()
            // ignore indices corresponding to bin that don't exist
            .filter(|&index| index < self.bin_info().bins())
            .collect();

        // sort and remove repeated indices
        bin_indices.sort_unstable();
        bin_indices.dedup();
        let bin_indices = bin_indices;

        let mut bin_ranges: Vec<Range<_>> = Vec::new();

        // convert indices into consecutive ranges
        for &bin_index in &bin_indices {
            match bin_ranges.last_mut() {
                Some(range) if range.end == bin_index => range.end += 1,
                _ => bin_ranges.push(bin_index..(bin_index + 1)),
            }
        }

        let bin_ranges = bin_ranges;
        let mut ranges = bin_ranges.as_slice();
        let old_limits = self.bin_limits.limits();

        // remove the bins from the right first, so as not to invalidate any indices
        if let Some((range, remainder)) = ranges.split_last() {
            if range.end == self.bin_info().bins() {
                self.bin_limits.delete_bins_right(range.end - range.start);
                ranges = remainder;
            }
        }

        // indices on the left aren't affected by removal of bins to their right
        if let Some((range, remainder)) = ranges.split_first() {
            if range.start == 0 {
                self.bin_limits.delete_bins_left(range.end);
                ranges = remainder;
            }
        }

        if !ranges.is_empty() {
            // if there's no remapper we need to store the bin limits in a new remapper
            if self.remapper_mut().is_none() {
                self.set_remapper(
                    BinRemapper::new(
                        old_limits.windows(2).map(|win| win[1] - win[0]).collect(),
                        old_limits.windows(2).map(|win| (win[0], win[1])).collect(),
                    )
                    .unwrap_or_else(|_| unreachable!()),
                )
                .unwrap_or_else(|_| unreachable!());
            }

            // the following should not be needed, but let's set these limits to integer values
            self.bin_limits = BinLimits::new(
                iter::successors(Some(0.0), |x| Some(x + 1.0))
                    .take(old_limits.len() - bin_indices.len())
                    .collect(),
            );
        }

        if let Some(remapper) = self.remapper_mut() {
            remapper.delete_bins(&bin_ranges);
        }

        for &bin_index in bin_indices.iter().rev() {
            self.subgrids.remove_index(Axis(1), bin_index);
        }
    }

    /// Change the particle ID convention.
    pub fn rotate_pid_basis(&mut self, pid_basis: PidBasis) {
        match (self.pid_basis(), pid_basis) {
            (PidBasis::Pdg, PidBasis::Evol) => {
                self.channels = self
                    .channels()
                    .iter()
                    .map(|channel| Channel::translate(channel, &pids::pdg_mc_pids_to_evol))
                    .collect();

                *self.pid_basis_mut() = PidBasis::Evol;
            }
            (PidBasis::Evol, PidBasis::Pdg) => {
                self.channels = self
                    .channels()
                    .iter()
                    .map(|channel| Channel::translate(channel, &pids::evol_to_pdg_mc_ids))
                    .collect();

                *self.pid_basis_mut() = PidBasis::Pdg;
            }
            (PidBasis::Evol, PidBasis::Evol) | (PidBasis::Pdg, PidBasis::Pdg) => {
                // here's nothing to do
            }
        }
    }

    /// Deletes channels with the corresponding `channel_indices`. Repeated indices and indices
    /// larger or equal than the number of channels are ignored.
    pub fn delete_channels(&mut self, channel_indices: &[usize]) {
        let mut channel_indices: Vec<_> = channel_indices
            .iter()
            .copied()
            // ignore indices corresponding to bin that don't exist
            .filter(|&index| index < self.channels().len())
            .collect();

        // sort and remove repeated indices
        channel_indices.sort_unstable();
        channel_indices.dedup();
        channel_indices.reverse();
        let channel_indices = channel_indices;

        for index in channel_indices {
            self.channels.remove(index);
            self.subgrids.remove_index(Axis(2), index);
        }
    }

    /// Delete orders with the corresponding `order_indices`. Repeated indices and indices larger
    /// or equal than the number of orders are ignored.
    pub fn delete_orders(&mut self, order_indices: &[usize]) {
        let mut order_indices: Vec<_> = order_indices
            .iter()
            .copied()
            // ignore indices corresponding to orders that don't exist
            .filter(|&index| index < self.orders().len())
            .collect();

        // sort and remove repeated indices
        order_indices.sort_unstable();
        order_indices.dedup();
        order_indices.reverse();
        let order_indices = order_indices;

        for index in order_indices {
            self.orders.remove(index);
            self.subgrids.remove_index(Axis(0), index);
        }
    }

    pub(crate) fn rewrite_channels(&mut self, add: &[(i32, i32)], del: &[i32]) {
        // TODO: generalize this method to n convolutions
        assert_eq!(self.convolutions().len(), 2);

        self.channels = self
            .channels()
            .iter()
            .map(|entry| {
                Channel::new(
                    entry
                        .entry()
                        .iter()
                        .map(|(pids, f)| {
                            (
                                vec![
                                    // if `a` is to be added to another pid replace it with this pid
                                    add.iter().fold(pids[0], |id, &(source, target)| {
                                        if id == source {
                                            target
                                        } else {
                                            id
                                        }
                                    }),
                                    // if `b` is to be added to another pid replace it with this pid
                                    add.iter().fold(pids[1], |id, &(source, target)| {
                                        if id == source {
                                            target
                                        } else {
                                            id
                                        }
                                    }),
                                ],
                                // if any of the pids `a` or `b` are to b deleted set the factor to
                                // zero
                                if del.iter().any(|&id| id == pids[0] || id == pids[1]) {
                                    0.0
                                } else {
                                    *f
                                },
                            )
                        })
                        .collect(),
                )
            })
            .collect();
    }

    /// Splits the grid such that each channel contains only a single tuple of PIDs.
    pub fn split_channels(&mut self) {
        let indices: Vec<_> = self
            .channels()
            .iter()
            .enumerate()
            .flat_map(|(index, entry)| iter::repeat(index).take(entry.entry().len()))
            .collect();

        self.subgrids = self.subgrids.select(Axis(2), &indices);
        self.channels = self
            .channels()
            .iter()
            .flat_map(|entry| {
                entry
                    .entry()
                    .iter()
                    .cloned()
                    .map(move |entry| Channel::new(vec![entry]))
            })
            .collect();
    }
}

#[cfg(test)]
mod tests {
    use super::*;
    use crate::channel;
    use float_cmp::assert_approx_eq;
    use std::fs::File;

    #[test]
    fn grid_with_subgrid_type() {
        let subgrid_type = String::from("Idontexist");
        let result = Grid::with_subgrid_type(
            vec![],
            vec![],
            vec![],
            SubgridParams::default(),
            ExtraSubgridParams::default(),
            &subgrid_type,
        );

        matches!(result, Err(GridError::UnknownSubgridType(x)) if x == subgrid_type);
    }

    #[test]
    fn grid_merge_empty_subgrids() {
        let mut grid = Grid::new(
            vec![
                channel![2, 2, 1.0; 4, 4, 1.0],
                channel![1, 1, 1.0; 3, 3, 1.0],
            ],
            vec![Order::new(0, 2, 0, 0, 0)],
            vec![0.0, 0.25, 0.5, 0.75, 1.0],
            vec![Convolution::UnpolPDF(2212); 2],
            SubgridParams::default(),
        );

        assert_eq!(grid.bin_info().bins(), 4);
        assert_eq!(grid.channels().len(), 2);
        assert_eq!(grid.orders().len(), 1);

        let other = Grid::new(
            vec![
                // differently ordered than `grid`
                channel![1, 1, 1.0; 3, 3, 1.0],
                channel![2, 2, 1.0; 4, 4, 1.0],
            ],
            vec![Order::new(1, 2, 0, 0, 0), Order::new(1, 2, 0, 1, 0)],
            vec![0.0, 0.25, 0.5, 0.75, 1.0],
            vec![Convolution::UnpolPDF(2212); 2],
            SubgridParams::default(),
        );

        // merging with empty subgrids should not change the grid
        grid.merge(other).unwrap();

        assert_eq!(grid.bin_info().bins(), 4);
        assert_eq!(grid.channels().len(), 2);
        assert_eq!(grid.orders().len(), 1);
    }

    #[test]
    fn grid_merge_orders() {
        let mut grid = Grid::new(
            vec![
                channel![2, 2, 1.0; 4, 4, 1.0],
                channel![1, 1, 1.0; 3, 3, 1.0],
            ],
            vec![Order::new(0, 2, 0, 0, 0)],
            vec![0.0, 0.25, 0.5, 0.75, 1.0],
            vec![Convolution::UnpolPDF(2212); 2],
            SubgridParams::default(),
        );

        assert_eq!(grid.bin_info().bins(), 4);
        assert_eq!(grid.channels().len(), 2);
        assert_eq!(grid.orders().len(), 1);

        let mut other = Grid::new(
            vec![
                channel![2, 2, 1.0; 4, 4, 1.0],
                channel![1, 1, 1.0; 3, 3, 1.0],
            ],
            vec![
                Order::new(1, 2, 0, 0, 0),
                Order::new(1, 2, 0, 1, 0),
                Order::new(0, 2, 0, 0, 0),
            ],
            vec![0.0, 0.25, 0.5, 0.75, 1.0],
            vec![Convolution::UnpolPDF(2212); 2],
            SubgridParams::default(),
        );

        other.fill(0, 0.1, 0, &[0.1, 0.2, 90.0_f64.powi(2)], 1.0);
        other.fill(0, 0.1, 1, &[0.1, 0.2, 90.0_f64.powi(2)], 2.0);
        other.fill(1, 0.1, 0, &[0.1, 0.2, 90.0_f64.powi(2)], 1.0);
        other.fill(1, 0.1, 1, &[0.1, 0.2, 90.0_f64.powi(2)], 2.0);

        // merge with four non-empty subgrids
        grid.merge(other).unwrap();

        assert_eq!(grid.bin_info().bins(), 4);
        assert_eq!(grid.channels().len(), 2);
        assert_eq!(grid.orders().len(), 3);
    }

    #[test]
    fn grid_merge_channels_entries() {
        let mut grid = Grid::new(
            vec![
                channel![2, 2, 1.0; 4, 4, 1.0],
                channel![1, 1, 1.0; 3, 3, 1.0],
            ],
            vec![Order::new(0, 2, 0, 0, 0)],
            vec![0.0, 0.25, 0.5, 0.75, 1.0],
            vec![Convolution::UnpolPDF(2212); 2],
            SubgridParams::default(),
        );

        assert_eq!(grid.bin_info().bins(), 4);
        assert_eq!(grid.channels().len(), 2);
        assert_eq!(grid.orders().len(), 1);

        let mut other = Grid::new(
            vec![channel![22, 22, 1.0], channel![2, 2, 1.0; 4, 4, 1.0]],
            vec![Order::new(0, 2, 0, 0, 0)],
            vec![0.0, 0.25, 0.5, 0.75, 1.0],
            vec![Convolution::UnpolPDF(2212); 2],
            SubgridParams::default(),
        );

        // fill the photon-photon entry
        other.fill(0, 0.1, 0, &[0.1, 0.2, 90.0_f64.powi(2)], 3.0);

        grid.merge(other).unwrap();

        assert_eq!(grid.bin_info().bins(), 4);
        assert_eq!(grid.channels().len(), 3);
        assert_eq!(grid.orders().len(), 1);
    }

    #[test]
    fn grid_merge_bins() {
        let mut grid = Grid::new(
            vec![
                channel![2, 2, 1.0; 4, 4, 1.0],
                channel![1, 1, 1.0; 3, 3, 1.0],
            ],
            vec![Order::new(0, 2, 0, 0, 0)],
            vec![0.0, 0.25, 0.5],
            vec![Convolution::UnpolPDF(2212); 2],
            SubgridParams::default(),
        );

        assert_eq!(grid.bin_info().bins(), 2);
        assert_eq!(grid.channels().len(), 2);
        assert_eq!(grid.orders().len(), 1);

        let mut other = Grid::new(
            vec![
                // channels are differently sorted
                channel![1, 1, 1.0; 3, 3, 1.0],
                channel![2, 2, 1.0; 4, 4, 1.0],
            ],
            vec![Order::new(0, 2, 0, 0, 0)],
            vec![0.5, 0.75, 1.0],
            vec![Convolution::UnpolPDF(2212); 2],
            SubgridParams::default(),
        );

        other.fill(0, 0.1, 0, &[0.1, 0.2, 90.0_f64.powi(2)], 2.0);
        other.fill(0, 0.1, 1, &[0.1, 0.2, 90.0_f64.powi(2)], 3.0);

        grid.merge(other).unwrap();

        assert_eq!(grid.bin_info().bins(), 4);
        assert_eq!(grid.channels().len(), 2);
        assert_eq!(grid.orders().len(), 1);
    }

    // TODO: convolve_subgrid, merge_bins, subgrid, set_subgrid

    #[test]
    fn grid_convolutions() {
        let mut grid = Grid::new(
            vec![channel![21, 21, 1.0]],
            vec![Order {
                alphas: 0,
                alpha: 0,
                logxir: 0,
                logxif: 0,
                logxia: 0,
            }],
            vec![0.0, 1.0],
            vec![Convolution::UnpolPDF(2212); 2],
            SubgridParams::default(),
        );

        // by default we assume unpolarized proton PDFs are used
        assert_eq!(
            grid.convolutions(),
            [Convolution::UnpolPDF(2212), Convolution::UnpolPDF(2212)]
        );

        grid.convolutions_mut()[0] = Convolution::UnpolPDF(-2212);
        grid.convolutions_mut()[1] = Convolution::UnpolPDF(-2212);

        assert_eq!(
            grid.convolutions(),
            [Convolution::UnpolPDF(-2212), Convolution::UnpolPDF(-2212)]
        );
    }

    #[test]
    fn evolve_info() {
        let grid =
            Grid::read(File::open("../test-data/LHCB_WP_7TEV_opt.pineappl.lz4").unwrap()).unwrap();
        let info = grid.evolve_info(&[]);

        assert_eq!(info.fac1.len(), 1);
        assert_approx_eq!(f64, info.fac1[0], 6456.443904000001, ulps = 64);

        assert_eq!(info.pids1, [-3, -1, 2, 4, 21, 22]);

        assert_eq!(info.x1.len(), 39);
        assert_approx_eq!(f64, info.x1[0], 1.9602505002391748e-5, ulps = 64);
        assert_approx_eq!(f64, info.x1[1], 2.97384953722449e-5, ulps = 64);
        assert_approx_eq!(f64, info.x1[2], 4.511438394964044e-5, ulps = 64);
        assert_approx_eq!(f64, info.x1[3], 6.843744918967896e-5, ulps = 64);
        assert_approx_eq!(f64, info.x1[4], 0.00010381172986576898, ulps = 64);
        assert_approx_eq!(f64, info.x1[5], 0.00015745605600841445, ulps = 64);
        assert_approx_eq!(f64, info.x1[6], 0.00023878782918561914, ulps = 64);
        assert_approx_eq!(f64, info.x1[7], 0.00036205449638139736, ulps = 64);
        assert_approx_eq!(f64, info.x1[8], 0.0005487795323670796, ulps = 64);
        assert_approx_eq!(f64, info.x1[9], 0.0008314068836488144, ulps = 64);
        assert_approx_eq!(f64, info.x1[10], 0.0012586797144272762, ulps = 64);
        assert_approx_eq!(f64, info.x1[11], 0.0019034634022867384, ulps = 64);
        assert_approx_eq!(f64, info.x1[12], 0.0028738675812817515, ulps = 64);
        assert_approx_eq!(f64, info.x1[13], 0.004328500638820811, ulps = 64);
        assert_approx_eq!(f64, info.x1[14], 0.006496206194633799, ulps = 64);
        assert_approx_eq!(f64, info.x1[15], 0.009699159574043398, ulps = 64);
        assert_approx_eq!(f64, info.x1[16], 0.014375068581090129, ulps = 64);
        assert_approx_eq!(f64, info.x1[17], 0.02108918668378717, ulps = 64);
        assert_approx_eq!(f64, info.x1[18], 0.030521584007828916, ulps = 64);
        assert_approx_eq!(f64, info.x1[19], 0.04341491741702269, ulps = 64);
        assert_approx_eq!(f64, info.x1[20], 0.060480028754447364, ulps = 64);
        assert_approx_eq!(f64, info.x1[21], 0.08228122126204893, ulps = 64);
        assert_approx_eq!(f64, info.x1[22], 0.10914375746330703, ulps = 64);
        assert_approx_eq!(f64, info.x1[23], 0.14112080644440345, ulps = 64);
        assert_approx_eq!(f64, info.x1[24], 0.17802566042569432, ulps = 64);
        assert_approx_eq!(f64, info.x1[25], 0.2195041265003886, ulps = 64);
        assert_approx_eq!(f64, info.x1[26], 0.2651137041582823, ulps = 64);
        assert_approx_eq!(f64, info.x1[27], 0.31438740076927585, ulps = 64);
        assert_approx_eq!(f64, info.x1[28], 0.3668753186482242, ulps = 64);
        assert_approx_eq!(f64, info.x1[29], 0.4221667753589648, ulps = 64);
        assert_approx_eq!(f64, info.x1[30], 0.4798989029610255, ulps = 64);
        assert_approx_eq!(f64, info.x1[31], 0.5397572337880445, ulps = 64);
        assert_approx_eq!(f64, info.x1[32], 0.601472197967335, ulps = 64);
        assert_approx_eq!(f64, info.x1[33], 0.6648139482473823, ulps = 64);
        assert_approx_eq!(f64, info.x1[34], 0.7295868442414312, ulps = 64);
        assert_approx_eq!(f64, info.x1[35], 0.7956242522922756, ulps = 64);
        assert_approx_eq!(f64, info.x1[36], 0.8627839323906108, ulps = 64);
        assert_approx_eq!(f64, info.x1[37], 0.9309440808717544, ulps = 64);
        assert_approx_eq!(f64, info.x1[38], 1.0, ulps = 64);

        assert_eq!(info.ren1.len(), 1);
        assert_approx_eq!(f64, info.ren1[0], 6456.443904000001, ulps = 64);
    }
}<|MERGE_RESOLUTION|>--- conflicted
+++ resolved
@@ -876,12 +876,7 @@
                         }
                     }
 
-<<<<<<< HEAD
-                    let mut new_subgrid = PackedQ1X2SubgridV1::from(&*subgrid).into();
-                    mem::swap(subgrid, &mut new_subgrid);
-=======
-                    *subgrid = ImportOnlySubgridV2::from(&*subgrid).into();
->>>>>>> 2c850ec3
+                    *subgrid = PackedQ1X2SubgridV1::from(&*subgrid).into();
                 }
             }
         }
@@ -968,20 +963,6 @@
     }
 
     fn strip_empty_channels(&mut self) {
-<<<<<<< HEAD
-        let mut keep_channel_indices = vec![];
-        let mut new_channel_entries = vec![];
-
-        // only keep channels that have non-zero factors and for which at least one subgrid is
-        // non-empty
-        for (channel, entry) in self.channels.iter().enumerate() {
-            if !entry.entry().iter().all(|&(_, factor)| factor == 0.0)
-                && !self
-                    .subgrids
-                    .slice(s![.., .., channel])
-                    .iter()
-                    .all(Subgrid::is_empty)
-=======
         let mut indices: Vec<_> = (0..self.channels().len()).collect();
 
         while let Some(index) = indices.pop() {
@@ -990,7 +971,6 @@
                 .slice(s![.., .., index])
                 .iter()
                 .all(Subgrid::is_empty)
->>>>>>> 2c850ec3
             {
                 self.channels.remove(index);
                 self.subgrids.remove_index(Axis(2), index);
