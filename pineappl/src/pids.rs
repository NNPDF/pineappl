//! TODO

use serde::{Deserialize, Serialize};
use std::str::FromStr;
use thiserror::Error;

const EVOL_BASIS_IDS: [i32; 12] = [100, 103, 108, 115, 124, 135, 200, 203, 208, 215, 224, 235];

/// Particle ID bases. In `PineAPPL` every particle is identified using a particle identifier
/// (PID), which is represented as an `i32`. The values of this `enum` specify how this value is
/// interpreted.
#[derive(Clone, Copy, Debug, Deserialize, Eq, PartialEq, Serialize)]
pub enum PidBasis {
    /// This basis uses the [particle data group](https://pdg.lbl.gov/) (PDG) PIDs. For a complete
    /// definition see the section 'Monte Carlo Particle Numbering Scheme' of the PDG Review, for
    /// instance the [2023 review](https://pdg.lbl.gov/2023/mcdata/mc_particle_id_contents.html).
    Pdg,
    /// This basis specifies the evolution basis, which is the same as [`PidBasis::Pdg`], except
    /// the following values have a special meaning: `100`, `103`, `108`, `115`, `124`, `135`,
    /// `200`, `203`, `208`, `215`, `224`, `235`.
    Evol,
}

impl FromStr for PidBasis {
    type Err = UnknownPidBasis;

    fn from_str(s: &str) -> Result<Self, Self::Err> {
        match s {
            "Pdg" | "PDG" | "pdg_mc_ids" => Ok(Self::Pdg),
            "Evol" | "EVOL" | "evol" => Ok(Self::Evol),
            _ => Err(UnknownPidBasis {
                basis: s.to_owned(),
            }),
        }
    }
}

impl PidBasis {
    /// Return the charge-conjugated particle ID of `pid` given in the basis of `self`. The
    /// returned tuple contains a factor that possibly arises during the charge conjugation.
    #[must_use]
    pub const fn charge_conjugate(&self, pid: i32) -> (i32, f64) {
        match (*self, pid) {
            // TODO: in the general case we should allow to return a vector of tuples
            (Self::Evol, 100 | 103 | 108 | 115 | 124 | 135) => (pid, 1.0),
            (Self::Evol, 200 | 203 | 208 | 215 | 224 | 235) => (pid, -1.0),
            (Self::Evol | Self::Pdg, _) => (charge_conjugate_pdg_pid(pid), 1.0),
        }
    }

    /// Given the particle IDs in `pids`, guess the [`PidBasis`].
    #[must_use]
    pub fn guess(pids: &[i32]) -> Self {
        // if we find more than 3 pids that are recognized to be from the evolution basis, declare
        // it to be the evolution basis (that's a heuristic), otherwise PDG MC IDs
        if pids
            .iter()
            .filter(|&pid| EVOL_BASIS_IDS.iter().any(|evol_pid| pid == evol_pid))
            .count()
            > 3
        {
            Self::Evol
        } else {
            Self::Pdg
        }
    }

    /// Convert the PID `pid` in the basis given by `self` into a LaTeX string that represents the
    /// particle.
    pub fn to_latex_str(&self, pid: i32) -> &'static str {
        match (*self, pid) {
            (PidBasis::Evol | PidBasis::Pdg, -6) => r"\bar{\mathrm{t}}",
            (PidBasis::Evol | PidBasis::Pdg, -5) => r"\bar{\mathrm{b}}",
            (PidBasis::Evol | PidBasis::Pdg, -4) => r"\bar{\mathrm{c}}",
            (PidBasis::Evol | PidBasis::Pdg, -3) => r"\bar{\mathrm{s}}",
            (PidBasis::Evol | PidBasis::Pdg, -2) => r"\bar{\mathrm{u}}",
            (PidBasis::Evol | PidBasis::Pdg, -1) => r"\bar{\mathrm{d}}",
            (PidBasis::Evol | PidBasis::Pdg, 1) => r"\mathrm{d}",
            (PidBasis::Evol | PidBasis::Pdg, 2) => r"\mathrm{u}",
            (PidBasis::Evol | PidBasis::Pdg, 3) => r"\mathrm{s}",
            (PidBasis::Evol | PidBasis::Pdg, 4) => r"\mathrm{c}",
            (PidBasis::Evol | PidBasis::Pdg, 5) => r"\mathrm{b}",
            (PidBasis::Evol | PidBasis::Pdg, 6) => r"\mathrm{t}",
            (PidBasis::Evol | PidBasis::Pdg, 21) => r"\mathrm{g}",
            (PidBasis::Evol | PidBasis::Pdg, 22) => r"\gamma",
            (PidBasis::Evol, 100) => r"\Sigma",
            (PidBasis::Evol, 103) => r"\mathrm{T}_3",
            (PidBasis::Evol, 108) => r"\mathrm{T}_8",
            (PidBasis::Evol, 115) => r"\mathrm{T}_{15}",
            (PidBasis::Evol, 124) => r"\mathrm{T}_{24}",
            (PidBasis::Evol, 135) => r"\mathrm{T}_{35}",
            (PidBasis::Evol, 200) => r"\mathrm{V}",
            (PidBasis::Evol, 203) => r"\mathrm{V}_3",
            (PidBasis::Evol, 208) => r"\mathrm{V}_8",
            (PidBasis::Evol, 215) => r"\mathrm{V}_{15}",
            (PidBasis::Evol, 224) => r"\mathrm{V}_{24}",
            (PidBasis::Evol, 235) => r"\mathrm{V}_{35}",
            _ => unimplemented!(
                "conversion of PID `{pid}` in basis {self:?} to LaTeX string unknown"
            ),
        }
    }
}

/// Error returned by [`PidBasis::from_str`] when passed with an unknown argument.
#[derive(Debug, Error)]
#[error("unknown PID basis: {basis}")]
pub struct UnknownPidBasis {
    basis: String,
}

/// Translates IDs from the evolution basis into IDs using PDG Monte Carlo IDs.
#[must_use]
pub fn evol_to_pdg_mc_ids(id: i32) -> Vec<(i32, f64)> {
    match id {
        100 => vec![
            (2, 1.0),
            (-2, 1.0),
            (1, 1.0),
            (-1, 1.0),
            (3, 1.0),
            (-3, 1.0),
            (4, 1.0),
            (-4, 1.0),
            (5, 1.0),
            (-5, 1.0),
            (6, 1.0),
            (-6, 1.0),
        ],
        103 => vec![(2, 1.0), (-2, 1.0), (1, -1.0), (-1, -1.0)],
        108 => vec![
            (2, 1.0),
            (-2, 1.0),
            (1, 1.0),
            (-1, 1.0),
            (3, -2.0),
            (-3, -2.0),
        ],
        115 => vec![
            (2, 1.0),
            (-2, 1.0),
            (1, 1.0),
            (-1, 1.0),
            (3, 1.0),
            (-3, 1.0),
            (4, -3.0),
            (-4, -3.0),
        ],
        124 => vec![
            (2, 1.0),
            (-2, 1.0),
            (1, 1.0),
            (-1, 1.0),
            (3, 1.0),
            (-3, 1.0),
            (4, 1.0),
            (-4, 1.0),
            (5, -4.0),
            (-5, -4.0),
        ],
        135 => vec![
            (2, 1.0),
            (-2, 1.0),
            (1, 1.0),
            (-1, 1.0),
            (3, 1.0),
            (-3, 1.0),
            (4, 1.0),
            (-4, 1.0),
            (5, 1.0),
            (-5, 1.0),
            (6, -5.0),
            (-6, -5.0),
        ],
        200 => vec![
            (1, 1.0),
            (-1, -1.0),
            (2, 1.0),
            (-2, -1.0),
            (3, 1.0),
            (-3, -1.0),
            (4, 1.0),
            (-4, -1.0),
            (5, 1.0),
            (-5, -1.0),
            (6, 1.0),
            (-6, -1.0),
        ],
        203 => vec![(2, 1.0), (-2, -1.0), (1, -1.0), (-1, 1.0)],
        208 => vec![
            (2, 1.0),
            (-2, -1.0),
            (1, 1.0),
            (-1, -1.0),
            (3, -2.0),
            (-3, 2.0),
        ],
        215 => vec![
            (2, 1.0),
            (-2, -1.0),
            (1, 1.0),
            (-1, -1.0),
            (3, 1.0),
            (-3, -1.0),
            (4, -3.0),
            (-4, 3.0),
        ],
        224 => vec![
            (2, 1.0),
            (-2, -1.0),
            (1, 1.0),
            (-1, -1.0),
            (3, 1.0),
            (-3, -1.0),
            (4, 1.0),
            (-4, -1.0),
            (5, -4.0),
            (-5, 4.0),
        ],
        235 => vec![
            (2, 1.0),
            (-2, -1.0),
            (1, 1.0),
            (-1, -1.0),
            (3, 1.0),
            (-3, -1.0),
            (4, 1.0),
            (-4, -1.0),
            (5, 1.0),
            (-5, -1.0),
            (6, -5.0),
            (-6, 5.0),
        ],
        _ => vec![(id, 1.0)],
    }
}

/// Translates PDG Monte Carlo IDs to particle IDs from the evolution basis.
#[must_use]
pub fn pdg_mc_pids_to_evol(pid: i32) -> Vec<(i32, f64)> {
    match pid {
        -6 => vec![
            (100, 1.0 / 12.0),
            (135, -1.0 / 12.0),
            (200, -1.0 / 12.0),
            (235, 1.0 / 12.0),
        ],
        -5 => vec![
            (100, 1.0 / 12.0),
            (124, -1.0 / 10.0),
            (135, 1.0 / 60.0),
            (200, -1.0 / 12.0),
            (224, 1.0 / 10.0),
            (235, -1.0 / 60.0),
        ],
        -4 => vec![
            (100, 1.0 / 12.0),
            (115, -1.0 / 8.0),
            (124, 1.0 / 40.0),
            (135, 1.0 / 60.0),
            (200, -1.0 / 12.0),
            (215, 1.0 / 8.0),
            (224, -1.0 / 40.0),
            (235, -1.0 / 60.0),
        ],
        -3 => vec![
            (100, 1.0 / 12.0),
            (108, -1.0 / 6.0),
            (115, 1.0 / 24.0),
            (124, 1.0 / 40.0),
            (135, 1.0 / 60.0),
            (200, -1.0 / 12.0),
            (208, 1.0 / 6.0),
            (215, -1.0 / 24.0),
            (224, -1.0 / 40.0),
            (235, -1.0 / 60.0),
        ],
        -2 => vec![
            (100, 1.0 / 12.0),
            (103, 1.0 / 4.0),
            (108, 1.0 / 12.0),
            (115, 1.0 / 24.0),
            (124, 1.0 / 40.0),
            (135, 1.0 / 60.0),
            (200, -1.0 / 12.0),
            (203, -1.0 / 4.0),
            (208, -1.0 / 12.0),
            (215, -1.0 / 24.0),
            (224, -1.0 / 40.0),
            (235, -1.0 / 60.0),
        ],
        -1 => vec![
            (100, 1.0 / 12.0),
            (103, -1.0 / 4.0),
            (108, 1.0 / 12.0),
            (115, 1.0 / 24.0),
            (124, 1.0 / 40.0),
            (135, 1.0 / 60.0),
            (200, -1.0 / 12.0),
            (203, 1.0 / 4.0),
            (208, -1.0 / 12.0),
            (215, -1.0 / 24.0),
            (224, -1.0 / 40.0),
            (235, -1.0 / 60.0),
        ],
        1 => vec![
            (100, 1.0 / 12.0),
            (103, -1.0 / 4.0),
            (108, 1.0 / 12.0),
            (115, 1.0 / 24.0),
            (124, 1.0 / 40.0),
            (135, 1.0 / 60.0),
            (200, 1.0 / 12.0),
            (203, -1.0 / 4.0),
            (208, 1.0 / 12.0),
            (215, 1.0 / 24.0),
            (224, 1.0 / 40.0),
            (235, 1.0 / 60.0),
        ],
        2 => vec![
            (100, 1.0 / 12.0),
            (103, 1.0 / 4.0),
            (108, 1.0 / 12.0),
            (115, 1.0 / 24.0),
            (124, 1.0 / 40.0),
            (135, 1.0 / 60.0),
            (200, 1.0 / 12.0),
            (203, 1.0 / 4.0),
            (208, 1.0 / 12.0),
            (215, 1.0 / 24.0),
            (224, 1.0 / 40.0),
            (235, 1.0 / 60.0),
        ],
        3 => vec![
            (100, 1.0 / 12.0),
            (108, -1.0 / 6.0),
            (115, 1.0 / 24.0),
            (124, 1.0 / 40.0),
            (135, 1.0 / 60.0),
            (200, 1.0 / 12.0),
            (208, -1.0 / 6.0),
            (215, 1.0 / 24.0),
            (224, 1.0 / 40.0),
            (235, 1.0 / 60.0),
        ],
        4 => vec![
            (100, 1.0 / 12.0),
            (115, -1.0 / 8.0),
            (124, 1.0 / 40.0),
            (135, 1.0 / 60.0),
            (200, 1.0 / 12.0),
            (215, -1.0 / 8.0),
            (224, 1.0 / 40.0),
            (235, 1.0 / 60.0),
        ],
        5 => vec![
            (100, 1.0 / 12.0),
            (124, -1.0 / 10.0),
            (135, 1.0 / 60.0),
            (200, 1.0 / 12.0),
            (224, -1.0 / 10.0),
            (235, 1.0 / 60.0),
        ],
        6 => vec![
            (100, 1.0 / 12.0),
            (135, -1.0 / 12.0),
            (200, 1.0 / 12.0),
            (235, -1.0 / 12.0),
        ],
        _ => vec![(pid, 1.0)],
    }
}

/// Return the charge-conjugated PDG ID of `pid`.
#[must_use]
pub const fn charge_conjugate_pdg_pid(pid: i32) -> i32 {
    match pid {
        21 | 22 => pid,
        _ => -pid,
    }
}

/// Given `tuples` represting a linear combination of PDG MC IDs, return a PID for the `evol`
/// basis. The order of each tuple in `tuples` is not relevant. This function inverts
/// [`evol_to_pdg_mc_ids`]. If the inversion is not possible, `None` is returned.
#[must_use]
pub fn pdg_mc_ids_to_evol(tuples: &[(i32, f64)]) -> Option<i32> {
    let mut tuples = tuples.to_vec();
    tuples.retain(|&(_, factor)| factor != 0.0);
    tuples.sort_by_key(|&(id, _)| id);
    let tuples = tuples;

    for &evol_pid in &EVOL_BASIS_IDS {
        let mut evol_vec = evol_to_pdg_mc_ids(evol_pid);
        evol_vec.sort_by_key(|&(id, _)| id);
        let evol_vec = evol_vec;

        if evol_vec == tuples {
            return Some(evol_pid);
        }
    }

    let non_zero: Vec<_> = tuples
        .into_iter()
        .filter(|&(_, factor)| factor != 0.0)
        .collect();

    if let &[(pid, factor)] = non_zero.as_slice() {
        if factor == 1.0 {
            return Some(pid);
        }
    }

    None
}

#[cfg(test)]
mod tests {
    use super::*;
    use crate::boc::Channel;
    use crate::channel;
    use float_cmp::assert_approx_eq;

    #[test]
    fn test() {
        // check photon
        assert_eq!(evol_to_pdg_mc_ids(21), [(21, 1.0)]);

        // check gluon
        assert_eq!(evol_to_pdg_mc_ids(22), [(22, 1.0)]);

        // check singlet
        assert_eq!(
            evol_to_pdg_mc_ids(100),
            [
                (2, 1.0),
                (-2, 1.0),
                (1, 1.0),
                (-1, 1.0),
                (3, 1.0),
                (-3, 1.0),
                (4, 1.0),
                (-4, 1.0),
                (5, 1.0),
                (-5, 1.0),
                (6, 1.0),
                (-6, 1.0),
            ]
        );

        // check T3
        assert_eq!(
            evol_to_pdg_mc_ids(103),
            [(2, 1.0), (-2, 1.0), (1, -1.0), (-1, -1.0)]
        );

        // check T8
        assert_eq!(
            evol_to_pdg_mc_ids(108),
            [
                (2, 1.0),
                (-2, 1.0),
                (1, 1.0),
                (-1, 1.0),
                (3, -2.0),
                (-3, -2.0),
            ],
        );

        // check T15
        assert_eq!(
            evol_to_pdg_mc_ids(115),
            [
                (2, 1.0),
                (-2, 1.0),
                (1, 1.0),
                (-1, 1.0),
                (3, 1.0),
                (-3, 1.0),
                (4, -3.0),
                (-4, -3.0),
            ],
        );

        // check T24
        assert_eq!(
            evol_to_pdg_mc_ids(124),
            [
                (2, 1.0),
                (-2, 1.0),
                (1, 1.0),
                (-1, 1.0),
                (3, 1.0),
                (-3, 1.0),
                (4, 1.0),
                (-4, 1.0),
                (5, -4.0),
                (-5, -4.0),
            ],
        );

        // check T35
        assert_eq!(
            evol_to_pdg_mc_ids(135),
            [
                (2, 1.0),
                (-2, 1.0),
                (1, 1.0),
                (-1, 1.0),
                (3, 1.0),
                (-3, 1.0),
                (4, 1.0),
                (-4, 1.0),
                (5, 1.0),
                (-5, 1.0),
                (6, -5.0),
                (-6, -5.0),
            ],
        );

        // check valence
        assert_eq!(
            evol_to_pdg_mc_ids(200),
            [
                (1, 1.0),
                (-1, -1.0),
                (2, 1.0),
                (-2, -1.0),
                (3, 1.0),
                (-3, -1.0),
                (4, 1.0),
                (-4, -1.0),
                (5, 1.0),
                (-5, -1.0),
                (6, 1.0),
                (-6, -1.0),
            ],
        );

        // check V3
        assert_eq!(
            evol_to_pdg_mc_ids(203),
            [(2, 1.0), (-2, -1.0), (1, -1.0), (-1, 1.0)],
        );

        // check V8
        assert_eq!(
            evol_to_pdg_mc_ids(208),
            [
                (2, 1.0),
                (-2, -1.0),
                (1, 1.0),
                (-1, -1.0),
                (3, -2.0),
                (-3, 2.0),
            ],
        );

        // check V15
        assert_eq!(
            evol_to_pdg_mc_ids(215),
            [
                (2, 1.0),
                (-2, -1.0),
                (1, 1.0),
                (-1, -1.0),
                (3, 1.0),
                (-3, -1.0),
                (4, -3.0),
                (-4, 3.0),
            ],
        );

        // check V24
        assert_eq!(
            evol_to_pdg_mc_ids(224),
            [
                (2, 1.0),
                (-2, -1.0),
                (1, 1.0),
                (-1, -1.0),
                (3, 1.0),
                (-3, -1.0),
                (4, 1.0),
                (-4, -1.0),
                (5, -4.0),
                (-5, 4.0),
            ],
        );

        // check V35
        assert_eq!(
            evol_to_pdg_mc_ids(235),
            [
                (2, 1.0),
                (-2, -1.0),
                (1, 1.0),
                (-1, -1.0),
                (3, 1.0),
                (-3, -1.0),
                (4, 1.0),
                (-4, -1.0),
                (5, 1.0),
                (-5, -1.0),
                (6, -5.0),
                (-6, 5.0),
            ],
        );
    }

    #[test]
    fn test_pdg_mc_ids_to_evol() {
        assert_eq!(pdg_mc_ids_to_evol(&[]), None);

        // check photon
        assert_eq!(
            pdg_mc_ids_to_evol(&[
                (22, 1.0),
                (-6, 0.0),
                (-5, 0.0),
                (-4, 0.0),
                (-3, 0.0),
                (-2, 0.0),
                (-1, 0.0),
                (21, 0.0),
                (1, 0.0),
                (2, 0.0),
                (3, 0.0),
                (4, 0.0),
                (5, 0.0),
                (6, 0.0),
            ]),
            Some(22)
        );

        // check gluon
        assert_eq!(
            pdg_mc_ids_to_evol(&[
                (22, 0.0),
                (-6, 0.0),
                (-5, 0.0),
                (-4, 0.0),
                (-3, 0.0),
                (-2, 0.0),
                (-1, 0.0),
                (21, 1.0),
                (1, 0.0),
                (2, 0.0),
                (3, 0.0),
                (4, 0.0),
                (5, 0.0),
                (6, 0.0),
            ]),
            Some(21)
        );

        // check singlet
        assert_eq!(
            pdg_mc_ids_to_evol(&[
                (22, 0.0),
                (-6, 1.0),
                (-5, 1.0),
                (-4, 1.0),
                (-3, 1.0),
                (-2, 1.0),
                (-1, 1.0),
                (21, 0.0),
                (1, 1.0),
                (2, 1.0),
                (3, 1.0),
                (4, 1.0),
                (5, 1.0),
                (6, 1.0),
            ]),
            Some(100)
        );

        // check T3
        assert_eq!(
            pdg_mc_ids_to_evol(&[
                (22, 0.0),
                (-6, 0.0),
                (-5, 0.0),
                (-4, 0.0),
                (-3, 0.0),
                (-2, 1.0),
                (-1, -1.0),
                (21, 0.0),
                (1, -1.0),
                (2, 1.0),
                (3, 0.0),
                (4, 0.0),
                (5, 0.0),
                (6, 0.0),
            ]),
            Some(103)
        );

        // check T8
        assert_eq!(
            pdg_mc_ids_to_evol(&[
                (22, 0.0),
                (-6, 0.0),
                (-5, 0.0),
                (-4, 0.0),
                (-3, -2.0),
                (-2, 1.0),
                (-1, 1.0),
                (21, 0.0),
                (1, 1.0),
                (2, 1.0),
                (3, -2.0),
                (4, 0.0),
                (5, 0.0),
                (6, 0.0),
            ]),
            Some(108)
        );

        // check T15
        assert_eq!(
            pdg_mc_ids_to_evol(&[
                (22, 0.0),
                (-6, 0.0),
                (-5, 0.0),
                (-4, -3.0),
                (-3, 1.0),
                (-2, 1.0),
                (-1, 1.0),
                (21, 0.0),
                (1, 1.0),
                (2, 1.0),
                (3, 1.0),
                (4, -3.0),
                (5, 0.0),
                (6, 0.0),
            ]),
            Some(115)
        );

        // check T24
        assert_eq!(
            pdg_mc_ids_to_evol(&[
                (22, 0.0),
                (-6, 0.0),
                (-5, -4.0),
                (-4, 1.0),
                (-3, 1.0),
                (-2, 1.0),
                (-1, 1.0),
                (21, 0.0),
                (1, 1.0),
                (2, 1.0),
                (3, 1.0),
                (4, 1.0),
                (5, -4.0),
                (6, 0.0),
            ]),
            Some(124)
        );

        // check T35
        assert_eq!(
            pdg_mc_ids_to_evol(&[
                (22, 0.0),
                (-6, -5.0),
                (-5, 1.0),
                (-4, 1.0),
                (-3, 1.0),
                (-2, 1.0),
                (-1, 1.0),
                (21, 0.0),
                (1, 1.0),
                (2, 1.0),
                (3, 1.0),
                (4, 1.0),
                (5, 1.0),
                (6, -5.0),
            ]),
            Some(135)
        );

        // check valence
        assert_eq!(
            pdg_mc_ids_to_evol(&[
                (22, 0.0),
                (-6, -1.0),
                (-5, -1.0),
                (-4, -1.0),
                (-3, -1.0),
                (-2, -1.0),
                (-1, -1.0),
                (21, 0.0),
                (1, 1.0),
                (2, 1.0),
                (3, 1.0),
                (4, 1.0),
                (5, 1.0),
                (6, 1.0),
            ]),
            Some(200)
        );

        // check V3
        assert_eq!(
            pdg_mc_ids_to_evol(&[
                (22, 0.0),
                (-6, 0.0),
                (-5, 0.0),
                (-4, 0.0),
                (-3, 0.0),
                (-2, -1.0),
                (-1, 1.0),
                (21, 0.0),
                (1, -1.0),
                (2, 1.0),
                (3, 0.0),
                (4, 0.0),
                (5, 0.0),
                (6, 0.0),
            ]),
            Some(203)
        );

        // check V8
        assert_eq!(
            pdg_mc_ids_to_evol(&[
                (22, 0.0),
                (-6, 0.0),
                (-5, 0.0),
                (-4, 0.0),
                (-3, 2.0),
                (-2, -1.0),
                (-1, -1.0),
                (21, 0.0),
                (1, 1.0),
                (2, 1.0),
                (3, -2.0),
                (4, 0.0),
                (5, 0.0),
                (6, 0.0),
            ]),
            Some(208)
        );

        // check V15
        assert_eq!(
            pdg_mc_ids_to_evol(&[
                (22, 0.0),
                (-6, 0.0),
                (-5, 0.0),
                (-4, 3.0),
                (-3, -1.0),
                (-2, -1.0),
                (-1, -1.0),
                (21, 0.0),
                (1, 1.0),
                (2, 1.0),
                (3, 1.0),
                (4, -3.0),
                (5, 0.0),
                (6, 0.0),
            ]),
            Some(215)
        );

        // check V24
        assert_eq!(
            pdg_mc_ids_to_evol(&[
                (22, 0.0),
                (-6, 0.0),
                (-5, 4.0),
                (-4, -1.0),
                (-3, -1.0),
                (-2, -1.0),
                (-1, -1.0),
                (21, 0.0),
                (1, 1.0),
                (2, 1.0),
                (3, 1.0),
                (4, 1.0),
                (5, -4.0),
                (6, 0.0),
            ]),
            Some(224)
        );

        // check V35
        assert_eq!(
            pdg_mc_ids_to_evol(&[
                (22, 0.0),
                (-6, 5.0),
                (-5, -1.0),
                (-4, -1.0),
                (-3, -1.0),
                (-2, -1.0),
                (-1, -1.0),
                (21, 0.0),
                (1, 1.0),
                (2, 1.0),
                (3, 1.0),
                (4, 1.0),
                (5, 1.0),
                (6, -5.0),
            ]),
            Some(235)
        );
    }

    #[test]
    fn pid_basis_guess() {
        assert_eq!(
            PidBasis::guess(&[22, -6, -5, -4, -3, -2, -1, 21, 1, 2, 3, 4, 5, 6]),
            PidBasis::Pdg,
        );

        assert_eq!(
            PidBasis::guess(&[
                22, 100, 200, 21, 100, 103, 108, 115, 124, 135, 203, 208, 215, 224, 235
            ]),
            PidBasis::Evol,
        );
    }

    #[test]
    fn inverse_inverse_evol() {
        for pid in [-6, -5, -4, -3, -2, -1, 1, 2, 3, 4, 5, 6] {
            let result = Channel::translate(
                &Channel::translate(&channel![pid, pid, 1.0], &pdg_mc_pids_to_evol),
                &evol_to_pdg_mc_ids,
            );

            assert_eq!(result.entry().len(), 1);
            assert_eq!(result.entry()[0].0[0], pid);
            assert_eq!(result.entry()[0].0[1], pid);
            assert_approx_eq!(f64, result.entry()[0].1, 1.0, ulps = 8);
        }
    }

    #[test]
    fn pid_basis_charge_conjugate() {
        assert_eq!(PidBasis::Evol.charge_conjugate(100), (100, 1.0));
        assert_eq!(PidBasis::Evol.charge_conjugate(103), (103, 1.0));
        assert_eq!(PidBasis::Evol.charge_conjugate(108), (108, 1.0));
        assert_eq!(PidBasis::Evol.charge_conjugate(115), (115, 1.0));
        assert_eq!(PidBasis::Evol.charge_conjugate(124), (124, 1.0));
        assert_eq!(PidBasis::Evol.charge_conjugate(135), (135, 1.0));
        assert_eq!(PidBasis::Evol.charge_conjugate(200), (200, -1.0));
        assert_eq!(PidBasis::Evol.charge_conjugate(203), (203, -1.0));
        assert_eq!(PidBasis::Evol.charge_conjugate(208), (208, -1.0));
        assert_eq!(PidBasis::Evol.charge_conjugate(215), (215, -1.0));
        assert_eq!(PidBasis::Evol.charge_conjugate(224), (224, -1.0));
        assert_eq!(PidBasis::Evol.charge_conjugate(235), (235, -1.0));

        assert_eq!(PidBasis::Pdg.charge_conjugate(21), (21, 1.0));
        assert_eq!(PidBasis::Pdg.charge_conjugate(22), (22, 1.0));
    }

    #[test]
    fn pid_basis_from_str() {
        assert_eq!(PidBasis::from_str("EVOL").unwrap(), PidBasis::Evol);
        assert_eq!(PidBasis::from_str("PDG").unwrap(), PidBasis::Pdg);

        assert_eq!(
            PidBasis::from_str("XXX").unwrap_err().to_string(),
            "unknown PID basis: XXX".to_owned()
        );
    }
<<<<<<< HEAD
=======

    #[test]
    fn to_latex_str() {
        assert_eq!(PidBasis::Evol.to_latex_str(-6), r"\bar{\mathrm{t}}");
        assert_eq!(PidBasis::Evol.to_latex_str(-5), r"\bar{\mathrm{b}}");
        assert_eq!(PidBasis::Evol.to_latex_str(-4), r"\bar{\mathrm{c}}");
        assert_eq!(PidBasis::Evol.to_latex_str(-3), r"\bar{\mathrm{s}}");
        assert_eq!(PidBasis::Evol.to_latex_str(-2), r"\bar{\mathrm{u}}");
        assert_eq!(PidBasis::Evol.to_latex_str(-1), r"\bar{\mathrm{d}}");
        assert_eq!(PidBasis::Evol.to_latex_str(1), r"\mathrm{d}");
        assert_eq!(PidBasis::Evol.to_latex_str(2), r"\mathrm{u}");
        assert_eq!(PidBasis::Evol.to_latex_str(3), r"\mathrm{s}");
        assert_eq!(PidBasis::Evol.to_latex_str(4), r"\mathrm{c}");
        assert_eq!(PidBasis::Evol.to_latex_str(5), r"\mathrm{b}");
        assert_eq!(PidBasis::Evol.to_latex_str(6), r"\mathrm{t}");
        assert_eq!(PidBasis::Evol.to_latex_str(21), r"\mathrm{g}");
        assert_eq!(PidBasis::Evol.to_latex_str(22), r"\gamma");
        assert_eq!(PidBasis::Pdg.to_latex_str(-6), r"\bar{\mathrm{t}}");
        assert_eq!(PidBasis::Pdg.to_latex_str(-5), r"\bar{\mathrm{b}}");
        assert_eq!(PidBasis::Pdg.to_latex_str(-4), r"\bar{\mathrm{c}}");
        assert_eq!(PidBasis::Pdg.to_latex_str(-3), r"\bar{\mathrm{s}}");
        assert_eq!(PidBasis::Pdg.to_latex_str(-2), r"\bar{\mathrm{u}}");
        assert_eq!(PidBasis::Pdg.to_latex_str(-1), r"\bar{\mathrm{d}}");
        assert_eq!(PidBasis::Pdg.to_latex_str(1), r"\mathrm{d}");
        assert_eq!(PidBasis::Pdg.to_latex_str(2), r"\mathrm{u}");
        assert_eq!(PidBasis::Pdg.to_latex_str(3), r"\mathrm{s}");
        assert_eq!(PidBasis::Pdg.to_latex_str(4), r"\mathrm{c}");
        assert_eq!(PidBasis::Pdg.to_latex_str(5), r"\mathrm{b}");
        assert_eq!(PidBasis::Pdg.to_latex_str(6), r"\mathrm{t}");
        assert_eq!(PidBasis::Pdg.to_latex_str(21), r"\mathrm{g}");
        assert_eq!(PidBasis::Pdg.to_latex_str(22), r"\gamma");
        assert_eq!(PidBasis::Evol.to_latex_str(100), r"\Sigma");
        assert_eq!(PidBasis::Evol.to_latex_str(103), r"\mathrm{T}_3");
        assert_eq!(PidBasis::Evol.to_latex_str(108), r"\mathrm{T}_8");
        assert_eq!(PidBasis::Evol.to_latex_str(115), r"\mathrm{T}_{15}");
        assert_eq!(PidBasis::Evol.to_latex_str(124), r"\mathrm{T}_{24}");
        assert_eq!(PidBasis::Evol.to_latex_str(135), r"\mathrm{T}_{35}");
        assert_eq!(PidBasis::Evol.to_latex_str(200), r"\mathrm{V}");
        assert_eq!(PidBasis::Evol.to_latex_str(203), r"\mathrm{V}_3");
        assert_eq!(PidBasis::Evol.to_latex_str(208), r"\mathrm{V}_8");
        assert_eq!(PidBasis::Evol.to_latex_str(215), r"\mathrm{V}_{15}");
        assert_eq!(PidBasis::Evol.to_latex_str(224), r"\mathrm{V}_{24}");
        assert_eq!(PidBasis::Evol.to_latex_str(235), r"\mathrm{V}_{35}");
    }

    #[test]
    #[should_panic(expected = "conversion of PID `999` in basis Pdg to LaTeX string unknown")]
    fn to_latex_str_error() {
        let _ = PidBasis::Pdg.to_latex_str(999);
    }
>>>>>>> 2c850ec3
}<|MERGE_RESOLUTION|>--- conflicted
+++ resolved
@@ -966,8 +966,6 @@
             "unknown PID basis: XXX".to_owned()
         );
     }
-<<<<<<< HEAD
-=======
 
     #[test]
     fn to_latex_str() {
@@ -1018,5 +1016,4 @@
     fn to_latex_str_error() {
         let _ = PidBasis::Pdg.to_latex_str(999);
     }
->>>>>>> 2c850ec3
 }