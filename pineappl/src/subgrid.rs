--- conflicted
+++ resolved
@@ -21,11 +21,8 @@
     LagrangeSparseSubgridV1,
     /// Lagrange-interpolation subgrid with possibly different x1 and x2 bins.
     LagrangeSubgridV2,
-<<<<<<< HEAD
-=======
     /// Read-only sparse subgrid with possibly different x1 and x2 bins.
     ReadOnlySparseSubgridV1,
->>>>>>> a4123556
 }
 
 /// Trait each subgrid must implement.
@@ -244,8 +241,6 @@
     }
 }
 
-<<<<<<< HEAD
-=======
 impl From<&SubgridParams> for ExtraSubgridParams {
     fn from(subgrid_params: &SubgridParams) -> Self {
         Self {
@@ -258,7 +253,6 @@
     }
 }
 
->>>>>>> a4123556
 impl ExtraSubgridParams {
     /// Returns whether reweighting is enabled for the $x_2$ axis or not.
     #[must_use]
