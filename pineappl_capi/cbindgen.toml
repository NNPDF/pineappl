language = "C"

############## Options for Wrapping the Contents of the Header #################

header = """/*
 * PineAPPL - PDF-independent binning of phase space weights
 * Copyright (C) 2020-2025  Christopher Schwan
 * Copyright (C) 2024-2025  Tanjona R. Rabemananjara

 * This program is free software: you can redistribute it and/or modify
 * it under the terms of the GNU General Public License as published by
 * the Free Software Foundation, either version 3 of the License, or
 * (at your option) any later version.

 * This program is distributed in the hope that it will be useful,
 * but WITHOUT ANY WARRANTY; without even the implied warranty of
 * MERCHANTABILITY or FITNESS FOR A PARTICULAR PURPOSE.  See the
 * GNU General Public License for more details.

 * You should have received a copy of the GNU General Public License
 * along with this program.  If not, see <http://www.gnu.org/licenses/>.
 */"""
include_guard = "PINEAPPL_H"
include_version = true
sys_includes = ["stdbool.h", "stddef.h", "stdint.h"]
no_includes = true
cpp_compat = true
usize_is_size_t = true
style = "type"

############################## Codegen Options ##################################

[enum]
prefix_with_name = true
rename_variants = "ScreamingSnakeCase"

[export.rename]
<<<<<<< HEAD
"Grid" = "pineappl_grid"
"FkTable" = "pineappl_fk_table"
"Lumi" = "pineappl_lumi"
=======
>>>>>>> 5a0fde19
"Channels" = "pineappl_channels"
"Conv" = "pineappl_conv"
"ConvType" = "pineappl_conv_type"
"Grid" = "pineappl_grid"
"GridOptFlags" = "pineappl_gof"
"Interp" = "pineappl_interp"
"InterpMeth" = "pineappl_interp_meth"
"KeyVal" = "pineappl_keyval"
"Kinematics" = "pineappl_kinematics"
"Lumi" = "pineappl_lumi"
"Map" = "pineappl_map"
"PidBasis" = "pineappl_pid_basis"
"ReweightMeth" = "pineappl_reweight_meth"
"ScaleFuncForm" = "pineappl_scale_func_form"
"SubGrid" = "pineappl_subgrid"
<<<<<<< HEAD
"GridOptFlags" = "pineappl_gof"
"OperatorInfo" = "pineappl_operator_info"
=======
>>>>>>> 5a0fde19

############## Options for How Your Rust library Should Be Parsed ##############

[parse]
parse_deps = true
include = ["pineappl"]

[macro_expansion]
bitflags = true<|MERGE_RESOLUTION|>--- conflicted
+++ resolved
@@ -35,15 +35,10 @@
 rename_variants = "ScreamingSnakeCase"
 
 [export.rename]
-<<<<<<< HEAD
-"Grid" = "pineappl_grid"
-"FkTable" = "pineappl_fk_table"
-"Lumi" = "pineappl_lumi"
-=======
->>>>>>> 5a0fde19
 "Channels" = "pineappl_channels"
 "Conv" = "pineappl_conv"
 "ConvType" = "pineappl_conv_type"
+"FkTable" = "pineappl_fktable"
 "Grid" = "pineappl_grid"
 "GridOptFlags" = "pineappl_gof"
 "Interp" = "pineappl_interp"
@@ -52,15 +47,11 @@
 "Kinematics" = "pineappl_kinematics"
 "Lumi" = "pineappl_lumi"
 "Map" = "pineappl_map"
+"OperatorInfo" = "pineappl_operator_info"
 "PidBasis" = "pineappl_pid_basis"
 "ReweightMeth" = "pineappl_reweight_meth"
 "ScaleFuncForm" = "pineappl_scale_func_form"
 "SubGrid" = "pineappl_subgrid"
-<<<<<<< HEAD
-"GridOptFlags" = "pineappl_gof"
-"OperatorInfo" = "pineappl_operator_info"
-=======
->>>>>>> 5a0fde19
 
 ############## Options for How Your Rust library Should Be Parsed ##############
 
